--- conflicted
+++ resolved
@@ -37,37 +37,26 @@
   - cd $TRAVIS_BUILD_DIR/..
   - git clone https://github.com/openid-certification/oidc-provider-conformance-tests.git
   - cd oidc-provider-conformance-tests
-  - git checkout tags/v2.0.9
+  - git checkout tags/v2.0.10
   - npm install --production
   - cd $TRAVIS_BUILD_DIR/..
   - git clone https://github.com/openid-certification/openid-client-conformance-tests.git
   - cd openid-client-conformance-tests
-  - git checkout tags/v1.0.7
+  - git checkout tags/v1.0.8
   - npm install --production
 
 before_script:
   # wait for docker containers to start up
   - while ! curl -k https://op:4433 >/dev/null; do sleep 2; done
-<<<<<<< HEAD
-# no tlsv1.2 support in trusty: - while ! curl -v -k --tlsv1.2 https://rp_test:8080; do sleep 2; done
-  - while ! curl -k https://op_test:60000 >/dev/null; do sleep 2; done
-
-=======
   # no tlsv1.2 support in trusty: - while ! curl -v -k --tlsv1.2 https://rp-test:8080; do sleep 2; done
   - while ! curl -k https://op-test:60000 >/dev/null; do sleep 2; done
- 
->>>>>>> 363d3522
+
   # make the SSL certs of the OP test tool and instance trusted for headless Chrome
   - mkdir -p $HOME/.pki/nssdb
   - certutil -d sql:$HOME/.pki/nssdb -N --empty-password
   - certutil -d sql:$HOME/.pki/nssdb -A -t TC -n op -i $TRAVIS_BUILD_DIR/docker/op/cert.pem
-<<<<<<< HEAD
-  - certutil -d sql:$HOME/.pki/nssdb -A -t TC -n op_test -i $TRAVIS_BUILD_DIR/docker/op_test/cert.pem
+  - certutil -d sql:$HOME/.pki/nssdb -A -t TC -n op-test -i $TRAVIS_BUILD_DIR/docker/op_test/cert.pem
 
-=======
-  - certutil -d sql:$HOME/.pki/nssdb -A -t TC -n op-test -i $TRAVIS_BUILD_DIR/docker/op_test/cert.pem
- 
->>>>>>> 363d3522
   # start a fresh new Chrome instance
   - google-chrome-stable
         --user-data-dir=$(mktemp -d)

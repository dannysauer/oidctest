sudo: required

language: node_js

node_js:
  - "12"
  
services:
  - docker

# docker build -t openid-certification/oidctest -f docker/op_test/Dockerfile .
# docker run -p 60000-60010:60000-60010 openid-certification/oidctest

# docker build -t openid-certification/op -f docker/op/Dockerfile .
# docker run -p 4433:4433 openid-certification/op

addons:
  apt:
    packages:
      - google-chrome-stable
      - libnss3-tools
  hosts:
    - rp-test
    - op-test
    - op

notifications:
  email:
    - roland@catalogix.se
    - hans.zandbelt@zmartzone.eu
    - panva.ip@gmail.com
    - serkan@sozkan.com

before_install:
  - docker-compose -f docker/docker-compose.yml up -d

install:
  - cd $TRAVIS_BUILD_DIR/..
  - git clone https://github.com/openid-certification/oidc-provider-conformance-tests.git
  - cd oidc-provider-conformance-tests
  - git checkout tags/v2.0.14
  - npm install --production
  - cd $TRAVIS_BUILD_DIR/..
  - git clone https://github.com/openid-certification/openid-client-conformance-tests.git
  - cd openid-client-conformance-tests
  - git checkout tags/v1.0.11
  - npm install --production

before_script:
  # wait for docker containers to start up
  - while ! curl -k https://op:4433 >/dev/null; do sleep 2; done
  # no tlsv1.2 support in trusty: - while ! curl -v -k --tlsv1.2 https://rp-test:8080; do sleep 2; done
  - while ! curl -k https://op-test:60000 >/dev/null; do sleep 2; done

  # make the SSL certs of the OP test tool and instance trusted for headless Chrome
  - mkdir -p $HOME/.pki/nssdb
  - certutil -d sql:$HOME/.pki/nssdb -N --empty-password
  - certutil -d sql:$HOME/.pki/nssdb -A -t TC -n op -i $TRAVIS_BUILD_DIR/docker/op/cert.pem
  - certutil -d sql:$HOME/.pki/nssdb -A -t TC -n op-test -i $TRAVIS_BUILD_DIR/docker/op_test/cert.pem

  # start a fresh new Chrome instance
  - google-chrome-stable
        --user-data-dir=$(mktemp -d)
        --no-sandbox
        --no-first-run
        --headless
        --disable-extensions
        --disable-gpu
        --remote-debugging-port=9222
        --ignore-certificate-errors
        about:blank &

  # wait for Chrome to start up
  - while ! curl http://localhost:9222 >/dev/null; do sleep 1; done

script:
  - cd $TRAVIS_BUILD_DIR/../oidc-provider-conformance-tests
  - export ISSUER=https://op:4433
  - npm i -g concurrently@5
  - concurrently -- "npm:code" "npm:id_token"
  - concurrently -- "npm:id_token+token" "npm:code+id_token"
  - concurrently -- "npm:code+id_token+token" "npm:code+token"
  - cd $TRAVIS_BUILD_DIR/../openid-client-conformance-tests
  - export ISSUER=https://rp-test:8080
  - export NODE_TLS_REJECT_UNAUTHORIZED=0
<<<<<<< HEAD
  - npm run non-profile
  - npm run basic
  - npm run config
  - npm run dynamic
  - npm run id_token-implicit
  - npm run id_token+token-implicit
  - npm run code+id_token-hybrid
  - npm run code+token-hybrid
  - npm run code+id_token+token-hybrid
=======
  - npm run test
>>>>>>> 8cebc6cd

env:
  global:
    - TEST_PORT=60003
    - TEST_HOSTNAME=op-test
    - TEST_PROTOCOL=https
    - TAG=default
    - NODE_TLS_REJECT_UNAUTHORIZED=0<|MERGE_RESOLUTION|>--- conflicted
+++ resolved
@@ -83,19 +83,7 @@
   - cd $TRAVIS_BUILD_DIR/../openid-client-conformance-tests
   - export ISSUER=https://rp-test:8080
   - export NODE_TLS_REJECT_UNAUTHORIZED=0
-<<<<<<< HEAD
-  - npm run non-profile
-  - npm run basic
-  - npm run config
-  - npm run dynamic
-  - npm run id_token-implicit
-  - npm run id_token+token-implicit
-  - npm run code+id_token-hybrid
-  - npm run code+token-hybrid
-  - npm run code+id_token+token-hybrid
-=======
   - npm run test
->>>>>>> 8cebc6cd
 
 env:
   global:

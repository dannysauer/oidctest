--- conflicted
+++ resolved
@@ -160,14 +160,11 @@
     var SIGNING_KEY_ROTATION = convert_to_link(ROTATE_SIGNING_KEY_URL, "rotated signing keys");
     var SIGNED_REQUEST = convert_to_link(JWT_REQUESTS_URL, "signed authentication request");
     var USER_INFO_SUB_CLAIM = convert_to_link("https://openid.net/specs/openid-connect-core-1_0.html#UserInfoResponse", "comparing it with the ID Token's 'sub' value");
+    var THIRD_PARTY_LOGIN_TEST = convert_to_link($scope.get_3rd_party_test(), "third-party initiated login test")
 
     $scope.guidlines = [
         ["Discovery", {
-<<<<<<< HEAD
-            "rp-discovery-webfinger_url": {
-=======
             "rp-discovery-webfinger-url": {
->>>>>>> 0ef2dfae
                 "short_description": "Can discover OpenID providers using URL syntax",
                 "profiles": [DYNAMIC],
                 "detailed_description": "Use WebFinger (" +
@@ -175,11 +172,7 @@
                 "The discovery should be done using " + URL_SYNTAX + " as user input identifier.",
                 "expected_result": "An issuer location should be returned."
             },
-<<<<<<< HEAD
-            "rp-discovery-webfinger_acct": {
-=======
             "rp-discovery-webfinger-acct": {
->>>>>>> 0ef2dfae
                 "short_description": "Can discover OpenID providers using acct URI syntax",
                 "profiles": [DYNAMIC],
                 "detailed_description": "Use WebFinger (" +
@@ -194,32 +187,20 @@
                 OPENID_PROVIDER_ISSUER_DISCOVERY + ".",
                 "expected_result": "An issuer location should be returned."
             },
-<<<<<<< HEAD
-            "rp-discovery-issuer_not_matching_config": {
-=======
             "rp-discovery-issuer-not-matching-config": {
->>>>>>> 0ef2dfae
                 "short_description": "Rejects discovered issuer not matching provider configuration issuer",
                 "profiles": [CONFIG, DYNAMIC],
                 "detailed_description": "Retrieve " + OPENID_CONFIGURATION_INFORMATION + " for OpenID Provider from the " +
                 ".well-known/openid-configuration path. Verify that the issuer in the " + PROVIDER_CONFIGURATION + " matches the one returned by WebFinger.",
                 "expected_result": "Identify that the issuers are not matching and reject the provider configuration."
             },
-<<<<<<< HEAD
-            "rp-discovery-openid_configuration": {
-=======
             "rp-discovery-openid-configuration": {
->>>>>>> 0ef2dfae
                 "short_description": "Uses Provider Configuration Information",
                 "profiles": [CONFIG, DYNAMIC],
                 "detailed_description": "Retrieve and use the " + OPENID_CONFIGURATION_INFORMATION + ".",
                 "expected_result": "Read and use the JSON object returned from the OpenID Connect Provider."
             },
-<<<<<<< HEAD
-            "rp-discovery-jwks_uri_keys": {
-=======
             "rp-discovery-jwks_uri-keys": {
->>>>>>> 0ef2dfae
                 "short_description": "Uses keys discovered with jwks_uri value",
                 "profiles": [CONFIG, DYNAMIC],
                 "detailed_description": "The Relying Party uses keys from the jwks_uri which has been obtained from the " + OPENID_PROVIDER_METADATA + ".",
@@ -240,32 +221,20 @@
                 "detailed_description": "Set the redirect_uris parameter of the " + CLIENT_METADATA + " in a registration request.",
                 "expected_result": "Get a " + CLIENT_REGISTRATION_RESPONSE + "."
             },
-<<<<<<< HEAD
-            "rp-registration-well_formed_jwk": {
-=======
             "rp-registration-well-formed-jwk": {
->>>>>>> 0ef2dfae
                 "short_description": "Keys are published as a well-formed JWK Set",
                 "profiles": [DYNAMIC],
                 "detailed_description": "The keys published by the Relying Party should follow the " + JSON_WEB_KEY_SET_FORMAT + ".",
                 "expected_result": "Get a " + CLIENT_REGISTRATION_RESPONSE + "."
             },
-<<<<<<< HEAD
-            "rp-registration-uses_https_endpoints": {
-=======
             "rp-registration-uses-https-endpoints": {
->>>>>>> 0ef2dfae
                 "short_description": "Uses HTTPS for all endpoints",
                 "profiles": [BASIC, IMPLICIT, HYBRID, SELF_ISSUED],
                 "detailed_description": "Only register URLs using the https scheme for all endpoints in the " + CLIENT_METADATA + ".",
                 "expected_result": "No endpoints not supporting HTTPS."
             }
         }],
-<<<<<<< HEAD
-        ["Response type and response mode", {
-=======
         ["Response Type and Response Mode", {
->>>>>>> 0ef2dfae
             "rp-response_type-code": {
                 "short_description": "Can make request using response_type 'code'",
                 "profiles": [BASIC],
@@ -291,12 +260,6 @@
                 "detailed_description": "Make an authentication request with the " + RESPONSE_TYPE +
                 " set to 'id_token token' and the " + RESPONSE_MODE + " set to " + FORM_POST + ".",
                 "expected_result": "HTML form post response processed, resulting in query encoded parameters."
-<<<<<<< HEAD
-            }
-        }],
-        ["Claims Request Parameter", {
-            "rp-claims_request-id_token_claims": {
-=======
             },
             "rp-self-issued": {
                 "short_description": "Can use Self-Issued OpenID Provider",
@@ -307,17 +270,12 @@
         }],
         ["claims Request Parameter", {
             "rp-claims-request-id_token": {
->>>>>>> 0ef2dfae
                 "short_description": "Can request and use claims in ID Token using the 'claims' request parameter",
                 "detailed_description": "Ask for the claim 'name' using the " + CLAIMS_REQUEST_PARAMETER +
                 ". Retrieve the claim from an ID Token, either by making a " + TOKEN_REQUEST + " or by using " + IMPLICIT_FLOW + ".",
                 "expected_result": "An " + ID_TOKEN + " containing the requested claim."
             },
-<<<<<<< HEAD
-            "rp-claims_request-userinfo_claims": {
-=======
             "rp-claims-request-userinfo": {
->>>>>>> 0ef2dfae
                 "short_description": "Can request and use claims in UserInfo Response using the 'claims' request parameter",
                 "detailed_description": "Ask for the claim 'name' using the " + CLAIMS_REQUEST_PARAMETER +
                 ". Retrieve the claims by making a " + USERINFO_REQUEST + ".",
@@ -352,10 +310,6 @@
                 "expected_result": "An authentication response to the signed request passed using the request_uri request parameter."
             }
         }],
-<<<<<<< HEAD
-        ["scope Request Parameter", {
-            "rp-scope-contains_openid_scope": {
-=======
         ["Third Party Initiated Login", {
             "rp-support-3rd-party-init-login": {
                 "short_description": "Supports third-party initiated login",
@@ -366,17 +320,12 @@
         }],
         ["scope Request Parameter", {
             "rp-scope-openid": {
->>>>>>> 0ef2dfae
                 "short_description": "'openid' scope value should be present in the Authentication Request",
                 "profiles": [BASIC, IMPLICIT, HYBRID, SELF_ISSUED],
                 "detailed_description": "Always add the " + OPENID_SCOPE + " value when sending an Authentication Request.",
                 "expected_result": "An authentication response."
             },
-<<<<<<< HEAD
-            "rp-scope-userinfo_claims": {
-=======
             "rp-scope-userinfo-claims": {
->>>>>>> 0ef2dfae
                 "short_description": "Can request and use claims using scope values",
                 "profiles": [BASIC_OPTIONAL, IMPLICIT_OPTIONAL, HYBRID_OPTIONAL, SELF_ISSUED_OPTIONAL],
                 "detailed_description": REQUEST_CLAIMS_USING_SCOPE_VALUES + ".",
@@ -385,11 +334,7 @@
             }
         }],
         ["nonce Request Parameter", {
-<<<<<<< HEAD
-            "rp-nonce-unless_code_flow": {
-=======
             "rp-nonce-unless-code-flow": {
->>>>>>> 0ef2dfae
                 "short_description": "Sends 'nonce' unless using code flow",
                 "profiles": [IMPLICIT, HYBRID, SELF_ISSUED],
                 "detailed_description": "Always send a " + NONCE_IMPLMENTATION + " as a request parameter while using implicit or hybrid flow. " +
@@ -405,42 +350,26 @@
             }
         }],
         ["Client Authentication", {
-<<<<<<< HEAD
-            "rp-token_endpoint-client_secret_basic": {
-=======
             "rp-authentication-client_secret_basic": {
->>>>>>> 0ef2dfae
                 "short_description": "Can make Access Token Request with 'client_secret_basic' authentication",
                 "profiles": [BASIC, IMPLICIT, HYBRID],
                 "detailed_description": "Use the '" + CLIENT_SECRET_BASIC + "' method to authenticate at the Authorization Server " +
                 "when using the token endpoint.",
                 "expected_result": "A " + TOKEN_RESPONSE + ", containing an ID token."
             },
-<<<<<<< HEAD
-            "rp-token_endpoint-client_secret_jwt": {
-=======
             "rp-authentication-client_secret_jwt": {
->>>>>>> 0ef2dfae
                 "short_description": "Can make Access Token Request with 'client_secret_jwt' authentication",
                 "detailed_description": "Use the '" + CLIENT_SECRET_JWT + "' method to authenticate at the Authorization Server " +
                 "when using the token endpoint.",
                 "expected_result": "A " + TOKEN_RESPONSE + ", containing an ID token."
             },
-<<<<<<< HEAD
-            "rp-token_endpoint-client_secret_post": {
-=======
             "rp-authentication-client_secret_post": {
->>>>>>> 0ef2dfae
                 "short_description": "Can make Access Token Request with 'client_secret_post' authentication",
                 "detailed_description": "Use the '" + CLIENT_SECRET_POST + "' method to authenticate at the Authorization Server " +
                 "when using the token endpoint.",
                 "expected_result": "A " + TOKEN_RESPONSE + ", containing an ID token."
             },
-<<<<<<< HEAD
-            "rp-token_endpoint-private_key_jwt": {
-=======
             "rp-authentication-private_key_jwt": {
->>>>>>> 0ef2dfae
                 "short_description": "Can make Access Token Request with 'private_key_jwt' authentication",
                 "detailed_description": "Use the '" + PRIVATE_KEY_JWT + "' method to authenticate at the Authorization Server " +
                 "when using the token endpoint.",
@@ -448,21 +377,13 @@
             }
         }],
         ["ID Token", {
-<<<<<<< HEAD
-            "rp-id_token-bad_asym_sig_rs256": {
-=======
             "rp-id_token-bad-sig-rs256": {
->>>>>>> 0ef2dfae
                 "short_description": "Rejects ID Token with invalid asymmetric 'RS256' signature",
                 "profiles": [BASIC_OPTIONAL, IMPLICIT, HYBRID, SELF_ISSUED],
                 "detailed_description": "Request an ID token and verify its signature using the keys provided by the Issuer.",
                 "expected_result": "Identify the invalid signature and reject the ID Token after doing " + ID_TOKEN_VALIDATION + "."
             },
-<<<<<<< HEAD
-            "rp-id_token-bad_symmetric_sig_hs256": {
-=======
             "rp-id_token-bad-sig-hs256": {
->>>>>>> 0ef2dfae
                 "short_description": "Rejects ID Token with invalid symmetric 'HS256' signature",
                 "detailed_description": "Request an ID token and verify its signature using the " + SYMMETRIC_SIGNATURES + ".",
                 "expected_result": "Identify the invalid signature and reject the ID Token after doing " + ID_TOKEN_VALIDATION + "."
@@ -473,41 +394,25 @@
                 "Decrypt the returned the ID Token and verify its signature using the keys published by the Issuer.",
                 "expected_result": "Accept the ID Token after doing " + ID_TOKEN_VALIDATION + "."
             },
-<<<<<<< HEAD
-            "rp-id_token-sig_none": {
-=======
             "rp-id_token-sig-none": {
->>>>>>> 0ef2dfae
                 "short_description": "Can request and use unsigned ID Token",
                 "profiles": [BASIC_OPTIONAL, CONFIG_OPTIONAL, DYNAMIC_OPTIONAL],
                 "detailed_description": "Use " + CODE_FLOW + " and retrieve an unsigned ID Token.",
                 "expected_result": "Accept the ID Token after doing " + ID_TOKEN_VALIDATION + "."
             },
-<<<<<<< HEAD
-            "rp-id_token-bad_c_hash": {
-=======
             "rp-id_token-bad-c_hash": {
->>>>>>> 0ef2dfae
                 "short_description": "Rejects ID Token with incorrect 'c_hash' claim when hybrid flow is used",
                 "profiles": [HYBRID],
                 "detailed_description": "Retrieve Authorization Code and ID Token from the Authorization Endpoint, using " + HYBRID_FLOW + ". Verify the " + C_HASH + " value in the returned ID token. 'id_token_signed_response_alg' must NOT be 'none'",
                 "expected_result": "Identify the incorrect 'c_hash' value and reject the ID Token after doing " + AUTHORIZATION_CODE_VALIDATION + "."
             },
-<<<<<<< HEAD
-            "rp-id_token-bad_at_hash": {
-=======
             "rp-id_token-bad-at_hash": {
->>>>>>> 0ef2dfae
                 "short_description": "Rejects ID Token with incorrect 'at_hash' claim when response_type='id_token token'",
                 "profiles": [IMPLICIT, HYBRID],
                 "detailed_description": "Make an authentication request using response_type='id_token token' for " + IMPLICIT_FLOW + " or response_type='code id_token token' for " + HYBRID_FLOW + ". Verify the 'at_hash' value in the returned " + ID_TOKEN + ".",
                 "expected_result": "Identify the incorrect 'at_hash' value and reject the ID Token after doing " + ACCESS_TOKEN_VALIDATION + "."
             },
-<<<<<<< HEAD
-            "rp-id_token-mismatching_issuer": {
-=======
             "rp-id_token-issuer-mismatch": {
->>>>>>> 0ef2dfae
                 "short_description": "Rejects ID Token with incorrect 'iss' claim",
                 "profiles": [BASIC, IMPLICIT, HYBRID, SELF_ISSUED],
                 "detailed_description": "Request an ID token and verify its '" + ISS + "' value.",
@@ -519,11 +424,7 @@
                 "detailed_description": "Request an ID token and verify its '" + IAT + "' value.",
                 "expected_result": "Identify the missing 'iat' value and reject the ID Token after doing " + ID_TOKEN_VALIDATION + "."
             },
-<<<<<<< HEAD
-            "rp-id_token-bad_es256_sig": {
-=======
             "rp-id_token-bad-sig-es256": {
->>>>>>> 0ef2dfae
                 "short_description": "Rejects ID Token with invalid asymmetric 'ES256' signature",
                 "detailed_description": "Request an ID token and verify its signature using the keys provided by the Issuer.",
                 "expected_result": "Identify the invalid signature and reject the ID Token after doing " + ID_TOKEN_VALIDATION + "."
@@ -541,21 +442,13 @@
                 "detailed_description": "Request an ID token and verify it contains a " + SUB + " value.",
                 "expected_result": "Identify the missing 'sub' value and reject the ID Token."
             },
-<<<<<<< HEAD
-            "rp-id_token-kid_absent_single_jwks": {
-=======
             "rp-id_token-kid-absent-single-jwks": {
->>>>>>> 0ef2dfae
                 "short_description": "Accepts ID Token without 'kid' claim in JOSE header if only one JWK supplied in 'jwks_uri'",
                 "profiles": [BASIC_OPTIONAL, IMPLICIT, HYBRID],
                 "detailed_description": "Request an ID token and verify its signature using the keys provided by the Issuer.",
                 "expected_result": "Use the single key published by the Issuer to verify the ID Tokens signature and accept the ID Token after doing " + ID_TOKEN_VALIDATION + "."
             },
-<<<<<<< HEAD
-            "rp-id_token-kid_absent_multiple_jwks": {
-=======
             "rp-id_token-kid-absent-multiple-jwks": {
->>>>>>> 0ef2dfae
                 "short_description": "Rejects ID Token without 'kid' claim in JOSE header if multiple JWKs supplied in 'jwks_uri'",
                 "profiles": [BASIC_OPTIONAL, IMPLICIT_REJECTION_ALLOWED, HYBRID_REJECTION_ALLOWED],
                 "detailed_description": "Request an ID token and verify its signature using the keys provided by the Issuer.",
@@ -563,42 +456,26 @@
             }
         }],
         ["Key Rotation", {
-<<<<<<< HEAD
-            "rp-key_rotation-op_sign_key": {
-=======
             "rp-key-rotation-op-sign-key": {
->>>>>>> 0ef2dfae
                 "short_description": "Supports rotation of provider's asymmetric signing keys",
                 "profiles": [CONFIG, DYNAMIC],
                 "detailed_description": "Request an ID Token and verify its signature. Make a new authentication and retrieve another ID Token and verify its signature.",
                 "expected_result": "Successfully verify both ID Token signatures, fetching the " + SIGNING_KEY_ROTATION + " if the 'kid' claim in the JOSE header is unknown."
             },
-<<<<<<< HEAD
-            "rp-key_rotation-rp_sign_key": {
-=======
             "rp-key-rotation-rp-sign-key": {
->>>>>>> 0ef2dfae
                 "short_description": "Can rotate signing keys",
                 "profiles": [DYNAMIC],
                 "detailed_description": "Make a " + SIGNED_REQUEST + ". " + ROTATE_SIGNING_KEYS + " at the Relying Party's 'jwks_uri' after it has been used by OpenID Connect Provider. " +
                 "Make a new signed authentication request.",
                 "expected_result": "The OpenID Connect Provider successfully uses the rotated signing key: a successful authentication response to both authentication requests signed using the rotated signing key."
             },
-<<<<<<< HEAD
-            "rp-key_rotation-op_enc_key": {
-=======
             "rp-key-rotation-op-enc-key": {
->>>>>>> 0ef2dfae
                 "short_description": "Supports rotation of provider's asymmetric encryption keys",
                 "detailed_description": "Fetch the issuer's keys from the 'jwks_uri' and make an " + ENCRYPTED_REQUEST + " using the issuer's encryption keys. " +
                 "Fetch the issuer's keys from the jwks_uri again, and make a new encrypted request using the rotated encryption keys.",
                 "expected_result": "A successful authentication response to both authentication requests encrypted using rotated encryption keys."
             },
-<<<<<<< HEAD
-            "rp-key_rotation-rp_enc_key": {
-=======
             "rp-key-rotation-rp-enc-key": {
->>>>>>> 0ef2dfae
                 "short_description": "Can rotate encryption keys",
                 "detailed_description": "Request an encrypted ID Token and decrypt it. " + ROTATE_ENCRYPTION_KEYS + " at the Relying Party's 'jwks_uri' after it has been used by the OpenID Connect Provider. " +
                 "Make a new request for an encrypted ID Token and decrypt it using the rotated decryption key.",
@@ -618,70 +495,41 @@
             }
         }],
         ["UserInfo Endpoint", {
-<<<<<<< HEAD
-            "rp-user_info-bearer_header": {
-=======
             "rp-userinfo-bearer-header": {
->>>>>>> 0ef2dfae
                 "short_description": "Can send Access Token in the HTTP Authorization request header",
                 "profiles": [BASIC, IMPLICIT, HYBRID],
                 "detailed_description": "Pass the access token using the " + BEARER_AUTH_SCHEME + " while doing the " + USERINFO_REQUEST + ".",
                 "expected_result": "A " + USERINFO_RESPONSE + "."
             },
-<<<<<<< HEAD
-            "rp-user_info-bearer_body": {
-=======
             "rp-userinfo-bearer-body": {
->>>>>>> 0ef2dfae
                 "short_description": "Can send Access Token as form-encoded body parameter",
                 "profiles": [BASIC_ALT_TO_HDR_METHOD, IMPLICIT_ALT_TO_HDR_METHOD, HYBRID_ALT_TO_HDR_METHOD],
                 "detailed_description": "Pass the access token as a " + FORM_ENCODED_BODY_PARAMETER + " while doing the " + USERINFO_REQUEST + ".",
                 "expected_result": "A " + USERINFO_RESPONSE + "."
             },
-<<<<<<< HEAD
-            "rp-user_info-query": {
-                "short_description": "Can send Access Token as URI query parameter",
-=======
             "rp-userinfo-not-query": {
                 "short_description": "Does not send Access Token as URI query parameter",
->>>>>>> 0ef2dfae
                 "profiles": [BASIC, IMPLICIT, HYBRID],
-                "detailed_description": "Make a " + USERINFO_REQUEST + " with the Access Token in the HTTP request URI.",
-                "expected_result": "A successful " + USERINFO_RESPONSE + " while passing the Access Token as a query parameter."
-            },
-<<<<<<< HEAD
-            "rp-user_info-sign": {
-=======
+                "detailed_description": "Make a " + USERINFO_REQUEST + " without sending the Access Token in the HTTP request URI.",
+                "expected_result": "A successful " + USERINFO_RESPONSE + " without passing the Access Token as a query parameter."
+            },
             "rp-userinfo-sign": {
->>>>>>> 0ef2dfae
                 "short_description": "Can request and use signed UserInfo Response",
                 "profiles": [CONFIG_OPTIONAL, DYNAMIC_OPTIONAL],
                 "detailed_description": "Request signed UserInfo.",
                 "expected_result": "Successful signature verification of the " + USERINFO_RESPONSE + "."
             },
-<<<<<<< HEAD
-            "rp-user_info-sig+enc": {
-=======
             "rp-userinfo-sig+enc": {
->>>>>>> 0ef2dfae
                 "short_description": "Can request and use signed and encrypted UserInfo Response",
                 "detailed_description": "Request signed and encrypted UserInfo. Decrypt the " + USERINFO_RESPONSE + " and verify its signature.",
                 "expected_result": "Successful decryption and signature verification of the " + USERINFO_RESPONSE + "."
             },
-<<<<<<< HEAD
-            "rp-user_info-enc": {
-=======
             "rp-userinfo-enc": {
->>>>>>> 0ef2dfae
                 "short_description": "Can request and use encrypted UserInfo Response",
                 "detailed_description": "Request encrypted UserInfo. Decrypt the " + USERINFO_RESPONSE + ".",
                 "expected_result": "A " + USERINFO_RESPONSE + "."
             },
-<<<<<<< HEAD
-            "rp-user_info-bad_sub_claim": {
-=======
             "rp-userinfo-bad-sub-claim": {
->>>>>>> 0ef2dfae
                 "short_description": "Rejects UserInfo Response with invalid 'sub' claim",
                 "profiles": [BASIC, IMPLICIT, HYBRID],
                 "detailed_description": "Make a " + USERINFO_REQUEST + " and verify the 'sub' value of the " + USERINFO_RESPONSE + " by " + USER_INFO_SUB_CLAIM + ".",

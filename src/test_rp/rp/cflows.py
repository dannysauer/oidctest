--- conflicted
+++ resolved
@@ -598,7 +598,6 @@
         "desc": "The Relying Party can pass a Request Object by reference using the request_uri parameter. "
                 "Encrypt the Request Object using RSA1_5 and A128CBC-HS256 algorithms"
     },
-<<<<<<< HEAD
     "rp-request_uri-sig": {
         "sequence": [
             Webfinger,
@@ -803,7 +802,6 @@
         "desc": "If the JWK supplied in jwks_uri only contains a single key "
                 "the ID Token does not need to contain a kid claim"
     },
-=======
     "rp-key_rollover-op_enc_key": {
         "sequence": [
             (Webfinger, {set_webfinger_resource: {}}),
@@ -839,5 +837,4 @@
         "profile": "I,IT,CI,CIT...",
         "desc": "Support OP Encryption Key Rollover"
     }
->>>>>>> b71f6c02
 }
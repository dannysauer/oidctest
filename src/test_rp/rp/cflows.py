--- conflicted
+++ resolved
@@ -17,161 +17,6 @@
            "rp-token_endpoint", "rp-id_token"]
 
 FLOWS = {
-<<<<<<< HEAD
-    "rp-webfinger-url": {
-        "sequence": [Webfinger],
-        "desc": "Can Discover Identifiers using URL Syntax",
-        "profile": ".T..",
-    },
-    "rp-webfinger-email": {
-        "sequence": [(Webfinger, {resource: {"pattern": "acct:{}@{}"}})],
-        "desc": "Can Discover Identifiers using acct Syntax",
-        "profile": ".T..",
-    },
-    "rp-disc-config": {
-        "sequence": [
-            Webfinger,
-            Discovery
-        ],
-        "profile": "..T.",
-        "desc": "Uses openid-configuration Discovery Information"
-    },
-    "rp-disc-jwks_uri": {
-        "sequence": [
-            Webfinger,
-            Discovery
-        ],
-        "profile": "..T.",
-        "desc": "Can read and understand jwks_uri",
-        "tests": {
-            "providerinfo-has-jwks_uri": {},
-            "bare-keys": {}
-        }
-    },
-    "rp-disc-faulty-issuer": {
-        "sequence": [
-            Webfinger,
-            (Discovery, {expect_exception: IssuerMismatch})
-        ],
-        "profile": "..T.",
-        "desc": "Will detect a faulty issuer claim in OP config"
-    },
-    "rp-dynreg-0": {
-        "sequence": [
-            Webfinger,
-            Discovery,
-            Registration
-        ],
-        "profile": "...T",
-        "desc": "Uses Dynamic Registration"
-    },
-    "rp-rtyp-code": {
-        "sequence": [
-            Webfinger,
-            Discovery,
-            Registration,
-            Authn
-        ],
-        "profile": "C...",
-        "desc": "Can Make Request with 'code' Response Type"
-    },
-     "rp-rtyp-idt": {
-        "sequence": [
-            Webfinger,
-            Discovery,
-            (Registration,
-             {set_request_args: {"id_token_signed_response_alg": "RS256"}}),
-            Authn
-        ],
-        "desc": "Can Make Request with 'id_token' Response Type",
-        "profile": "I...",
-    },
-    "rp-rtyp-idt_token": {
-        "sequence": [
-            Webfinger,
-            Discovery,
-            (Registration,
-             {set_request_args: {"id_token_signed_response_alg": "RS256"}}),
-            Authn
-        ],
-        "profile": "IT...",
-        "desc": "Can Make Request with 'id_token token' Response Type"
-    },
-    "rp-rmod-form": {
-        "sequence": [
-            Webfinger,
-            Discovery,
-            (Registration,
-             {set_request_args: {"id_token_signed_response_alg": "RS256"}}),
-            (Authn, {set_request_args: {"response_mode": ["form_post"]}})
-        ],
-        "profile": "I,IT...",
-        "desc": "Can Make Request with response_mode=form_post"
-    },
-    "rp-tok-csbasic": {
-        "sequence": [
-            Webfinger,
-            Discovery,
-            Registration,
-            Authn,
-            (AccessToken,
-             {set_request_args: {"authn_method": "client_secret_basic"}})
-        ],
-        "profile": "C,CI,CIT...",
-        "desc": "Can Make Access Token Request with 'client_secret_basic' "
-                "Authentication"
-    },
-    #client_secret_post
-    "rp-tok-cspost": {
-        "sequence": [
-            Webfinger,
-            Discovery,
-            (Registration,
-             {set_request_args: {
-                 "token_endpoint_auth_method": "client_secret_post"}}),
-            Authn,
-            (AccessToken,
-             {set_request_args: {"authn_method": "client_secret_post"}})
-        ],
-        "profile": "C,CI,CIT...",
-        "desc": "Can Make Access Token Request with 'client_secret_post' "
-                "Authentication"
-    },
-    # client_secret_jwt
-    "rp-tok-csjwt": {
-        "sequence": [
-            Webfinger,
-            Discovery,
-            (Registration,
-             {set_request_args: {
-                 "token_endpoint_auth_method": "client_secret_jwt"}}),
-            Authn,
-            (AccessToken,
-             {set_request_args: {"authn_method": "client_secret_jwt"}})
-        ],
-        "profile": "C,CI,CIT...",
-        "desc": "Can Make Access Token Request with 'client_secret_jwt' "
-                "Authentication"
-    },
-    # private_key_jwt
-    "rp-tok-pkjwt": {
-        "sequence": [
-            Webfinger,
-            Discovery,
-            (Registration,
-             {set_request_args: {
-                 "token_endpoint_auth_method": "private_key_jwt",
-                 "jwks_uri": "https://localhost:8088/static/jwk.json"}}),
-            Authn,
-            (AccessToken,
-             {set_request_args: {"authn_method": "private_key_jwt"}})
-        ],
-        "profile": "C,CI,CIT...",
-        "desc": "Can Make Access Token Request with 'private_key_jwt' "
-                "Authentication"
-    },
-    "rp-idt-sigenc": {
-=======
     # "rp-webfinger-url": {
     #     "sequence": [Webfinger],
     #     "desc": "Can Discover Identifiers using URL Syntax",
@@ -325,7 +170,6 @@
     #             "Authentication"
     # },
     "rp-id_token-sig+enc": {
->>>>>>> d162d8b4
         "sequence": [
             Webfinger,
             Discovery,

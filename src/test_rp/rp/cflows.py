--- conflicted
+++ resolved
@@ -17,44 +17,33 @@
            "rp-token_endpoint", "rp-id_token"]
 
 FLOWS = {
-<<<<<<< HEAD
-    "rp-discovery-webfinger_url": {
-=======
-    "rp-webfinger-url": {
->>>>>>> fbfbc94a
+   "rp-discovery-webfinger_url": {
         "sequence": [Webfinger],
         "desc": "Can Discover Identifiers using URL Syntax",
         "profile": ".T..",
     },
-<<<<<<< HEAD
     "rp-discovery-webfinger_acct": {
-=======
-    "rp-webfinger-acct": {
->>>>>>> fbfbc94a
         "sequence": [(Webfinger, {resource: {"pattern": "acct:{}@{}"}})],
         "desc": "Can Discover Identifiers using acct Syntax",
         "profile": ".T..",
-    },
-    "rp-discovery-openid_configuration": {
+   },
+   "rp-discovery-openid_configuration": {
         "sequence": [
             Webfinger,
             Discovery
         ],
         "profile": "..T.",
         "desc": "Uses openid-configuration Discovery Information"
-    },
-<<<<<<< HEAD
-    "rp-discovery-issuer_not_matching_config": {
+   },
+   "rp-discovery-issuer_not_matching_config": {
         "sequence": [
             Webfinger,
             (Discovery, {expect_exception: IssuerMismatch})
         ],
         "profile": "..T.",
         "desc": "Retrieve openid-configuration information for OpenID Provider from the .well-known/openid-configuration path. Verify that the issuer in the openid-configuration matches the one returned by WebFinger"
-    },
-=======
->>>>>>> fbfbc94a
-    "rp-discovery-jwks_uri_keys": {
+   },
+   "rp-discovery-jwks_uri_keys": {
         "sequence": [
             Webfinger,
             Discovery
@@ -65,8 +54,8 @@
             "providerinfo-has-jwks_uri": {},
             "bare-keys": {}
         }
-    },
-    "rp-discovery-mismatching_issuers": {
+   },
+   "rp-discovery-mismatching_issuers": {
         "sequence": [
             Webfinger,
             (Discovery, {expect_exception: IssuerMismatch})
@@ -74,11 +63,7 @@
         "profile": "..T.",
         "desc": "Will detect a faulty issuer claim in OP config"
     },
-<<<<<<< HEAD
     "rp-registration-dynamic": {
-=======
-    "rp-dynamic_registration": {
->>>>>>> fbfbc94a
         "sequence": [
             Webfinger,
             Discovery,
@@ -87,7 +72,6 @@
         "profile": "...T",
         "desc": "Uses Dynamic Registration"
     },
-<<<<<<< HEAD
     "rp-registration-redirect_uris": {
         "sequence": [
           Webfinger,
@@ -126,8 +110,6 @@
         "profile": "...T",
         "desc": ""
     },
-=======
->>>>>>> fbfbc94a
     "rp-response_type-code": {
         "sequence": [
             Webfinger,
@@ -137,8 +119,8 @@
         ],
         "profile": "C...",
         "desc": "Can Make Request with 'code' Response Type"
-    },
-    "rp-response_type-id_token": {
+   },
+   "rp-response_type-id_token": {
         "sequence": [
             Webfinger,
             Discovery,
@@ -148,8 +130,8 @@
         ],
         "desc": "Can Make Request with 'id_token' Response Type",
         "profile": "I...",
-    },
-    "rp-response_type-id_token+token": {
+   },
+   "rp-response_type-id_token+token": {
         "sequence": [
             Webfinger,
             Discovery,
@@ -157,14 +139,10 @@
              {set_request_args: {"id_token_signed_response_alg": "RS256"}}),
             Authn
         ],
-<<<<<<< HEAD
         "profile": "I,IT...",
-=======
-        "profile": "IT...",
->>>>>>> fbfbc94a
         "desc": "Can Make Request with 'id_token token' Response Type"
-    },
-    "rp-response_mode-form_post": {
+   },
+   "rp-response_mode-form_post": {
         "sequence": [
             Webfinger,
             Discovery,
@@ -172,34 +150,23 @@
              {set_request_args: {"id_token_signed_response_alg": "RS256"}}),
             (Authn, {set_request_args: {"response_mode": ["form_post"]}})
         ],
-<<<<<<< HEAD
         "profile": "I,IT...",
-=======
-        "profile": "I,IT,CI,CT,CIT,...",
->>>>>>> fbfbc94a
         "desc": "Can Make Request with response_mode=form_post"
-    },
-    "rp-token_endpoint-client_secret_basic": {
+   },
+   "rp-token_endpoint-client_secret_basic": {
         "sequence": [
             Webfinger,
             Discovery,
             Registration,
             Authn,
             (AccessToken,
-<<<<<<< HEAD
              {set_request_args: {"authn_method": "client_secret_basic"}})
-=======
-             {set_op_args: {"authn_method": "client_secret_basic"}})
->>>>>>> fbfbc94a
         ],
         "profile": "C,CI,CIT...",
         "desc": "Can Make Access Token Request with 'client_secret_basic' "
                 "Authentication"
     },
-<<<<<<< HEAD
     #client_secret_post
-=======
->>>>>>> fbfbc94a
     "rp-token_endpoint-client_secret_post": {
         "sequence": [
             Webfinger,
@@ -209,21 +176,14 @@
                  "token_endpoint_auth_method": "client_secret_post"}}),
             Authn,
             (AccessToken,
-<<<<<<< HEAD
              {set_request_args: {"authn_method": "client_secret_post"}})
-=======
-             {set_op_args: {"authn_method": "client_secret_post"}})
->>>>>>> fbfbc94a
         ],
         "profile": "C,CI,CIT...",
         "desc": "Can Make Access Token Request with 'client_secret_post' "
                 "Authentication"
-    },
-<<<<<<< HEAD
-    # client_secret_jwt
-=======
->>>>>>> fbfbc94a
-    "rp-token_endpoint-client_secret_jwt": {
+   },
+   # client_secret_jwt
+   "rp-token_endpoint-client_secret_jwt": {
         "sequence": [
             Webfinger,
             Discovery,
@@ -232,37 +192,21 @@
                  "token_endpoint_auth_method": "client_secret_jwt"}}),
             Authn,
             (AccessToken,
-<<<<<<< HEAD
              {set_request_args: {"authn_method": "client_secret_jwt"}})
-=======
-             {set_op_args: {"authn_method": "client_secret_jwt"}})
->>>>>>> fbfbc94a
         ],
         "profile": "C,CI,CIT...",
         "desc": "Can Make Access Token Request with 'client_secret_jwt' "
                 "Authentication"
-    },
-<<<<<<< HEAD
-    # private_key_jwt
-=======
->>>>>>> fbfbc94a
-    "rp-token_endpoint-private_key_jwt": {
-        "sequence": [
-            Webfinger,
-            Discovery,
-<<<<<<< HEAD
+   },
+   # private_key_jwt
+   "rp-token_endpoint-private_key_jwt": {
+        "sequence": [
+            Webfinger,
+            Discovery,
             (Registration,
              {set_request_args: {
                  "token_endpoint_auth_method": "private_key_jwt",
                  "jwks_uri": "https://localhost:8088/static/jwk.json"}}),
-=======
-            (Registration, {
-                set_request_args: {
-                    "token_endpoint_auth_method": "private_key_jwt",
-                    "jwks_uri": "https://localhost:8088/static/jwk.json"},
-                set_jwks_uri: None
-            }),
->>>>>>> fbfbc94a
             Authn,
             (AccessToken,
              {set_request_args: {"authn_method": "private_key_jwt"}})
@@ -270,10 +214,8 @@
         "profile": "C,CI,CIT...",
         "desc": "Can Make Access Token Request with 'private_key_jwt' "
                 "Authentication"
-    },
-<<<<<<< HEAD
-=======
-    "rp-idt-asym_sig": {
+   },
+   "rp-idt-asym_sig": {
         "sequence": [
             Webfinger,
             Discovery,
@@ -286,8 +228,8 @@
         ],
         "profile": "I...T",
         "desc": "Accept Valid Asymmetric ID Token Signature"
-    },
-    "rp-idt-sym_sig": {
+   },
+   "rp-idt-sym_sig": {
         "sequence": [
             Webfinger,
             Discovery,
@@ -300,8 +242,8 @@
         ],
         "profile": "I...T",
         "desc": "Accept Valid Symmetric ID Token Signature"
-    },
-    "rp-idt-invalid-asym_sig": {
+   },
+   "rp-idt-invalid-asym_sig": {
         "sequence": [
             Webfinger,
             Discovery,
@@ -317,8 +259,8 @@
         ],
         "profile": "I...T",
         "desc": "Reject Invalid Asymmetric ID Token Signature"
-    },
-    "rp-idt-invalid-ec_sig": {
+   },
+   "rp-idt-invalid-ec_sig": {
         "sequence": [
             Webfinger,
             Discovery,
@@ -334,8 +276,8 @@
         ],
         "profile": "I...T",
         "desc": "Reject Invalid Asymmetric ID Token Signature"
-    },
-    "rp-idt-invalid-sym_sig": {
+   },
+   "rp-idt-invalid-sym_sig": {
         "sequence": [
             Webfinger,
             Discovery,
@@ -351,9 +293,8 @@
         ],
         "profile": "I...T",
         "desc": "Reject Invalid Symmetric ID Token Signature"
-    },
->>>>>>> fbfbc94a
-    "rp-id_token-sig+enc": {
+   },
+   "rp-id_token-sig+enc": {
         "sequence": [
             Webfinger,
             Discovery,
@@ -362,13 +303,13 @@
                     "id_token_signed_response_alg": "HS256",
                     "id_token_encrypted_response_alg": "RSA1_5",
                     "id_token_encrypted_response_enc": "A128CBC-HS256"},
-                set_jwks_uri: None
+                set_jwks_uri: {}
             }),
             (Authn, {set_op_args: {"response_type": ["id_token"]}}),
         ],
         "profile": "I...T",
         "desc": "Can Request and Use Signed and Encrypted ID Token Response",
-    },
+   },
     "rp-idt-none": {
         "sequence": [
             Webfinger,
@@ -382,16 +323,4 @@
         "profile": "C,CT,CIT...T",
         "desc": "Can Request and Use unSigned ID Token Response"
     },
-    "rp-user_info-bad_sub_claim": {
-        "sequence": [
-            Webfinger,
-            Discovery,
-            Registration,
-            Authn,
-            AccessToken,
-            (UserInfo, {expect_exception: UserInfo.SubjectMismatch})
-        ],
-        "profile": "C,CI,CT,CIT...",
-        "desc": "Reject UserInfo with Invalid Sub claim"
-    }
 }
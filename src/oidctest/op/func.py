<<<<<<< HEAD
from future.backports.urllib.parse import urlencode
from future.backports.urllib.parse import urlparse

=======
>>>>>>> f57c6949
import inspect
import json
import os
import six
import sys
from past.types import basestring

from jwkest import as_bytes
from jwkest import as_unicode
from jwkest import b64e
from jwkest.jws import factory as jws_factory
from oic import rndstr
from oic.oic import PREFERENCE2PROVIDER
from oic.utils.authn.client import CLIENT_AUTHN_METHOD

from future.backports.urllib.parse import urlencode
from future.backports.urllib.parse import urlparse
from jwkest import as_bytes, as_unicode, b64e
from jwkest.jws import factory as jws_factory
from oic import rndstr
from oic.oic import PREFERENCE2PROVIDER
from oic.utils.authn.client import CLIENT_AUTHN_METHOD
from otest import ConfigurationError
from otest.check import ERROR
from otest.check import STATUSCODE_TRANSL
from otest.check import State
from otest.check import get_signed_id_tokens
from otest.events import EV_CONDITION
from otest.func import SetUpError
from otest.func import get_base
from otest.prof_util import return_type
from otest.result import get_issuer
from past.types import basestring

from oidctest.op.check import get_id_tokens

__author__ = 'roland'


def set_webfinger_resource(oper, args):
    """
    Context: WebFinger
    Action: Specifies the webfinger resource. If the OP supports
    webfinger queries then the resource is set to the value of 'webfinger_url'
    or 'webfinger_email' from the test instance configuration.

    Example:
        "set_webfinger_resource": null
        
    """

    try:
        oper.resource = oper.op_args["resource"]
    except KeyError:
        if oper.dynamic:
            try:
                _base = oper.conv.get_tool_attribute("webfinger_url",
                                                     "webfinger_email")
            except KeyError:
                raise SetUpError(
                    'If you want to do dynamic webfinger discovery you '
                    'must define "webfinger_url" or "webfinger_email" in '
                    'the "tool" configuration')

            oper.resource = _base


def set_discovery_issuer(oper, args):
    """
    Context: AsyncAuthn
    Action: Pick up issuer ID either from static configuration or dynamic
    discovery.

    """
    if oper.dynamic:
        oper.op_args["issuer"] = get_issuer(oper.conv)


def set_response_where(oper, args):
    """
    Context: AsyncAuthn
    Action: Set where the response is expected to occur dependent on which 
     response_type it is or which it isn't.

    :param response_type:
    :param not_response_type: 
    :param where: Where should the Authroization response occur
    """
    if args is None:
        args = {"not_response_type": ["code"], "where": "fragment"}

    if 'response_type' in args:
        for rt in args['response_type']:
            if oper.req_args["response_type"] == [rt]:
                oper.response_where = args["where"]
                break
    elif 'not_response_type' in args:
        for rt in args['not_response_type']:
            if oper.req_args["response_type"] != [rt]:
                oper.response_where = args["where"]
                break
    else:
        oper.response_where = args["where"]


def check_support(oper, args):
    """
    Context: AsyncAuthn
    Action: Verify that the needed support is supported by the OP
    Example:

        check_support: {
          WARNING: {scopes_supported: [phone]}
        }

        check_support: {
          ERROR: {id_token_signing_alg_values_supported: null}
        }

    :param args: A dictionary of dictionaries. {level: {item: value}}
    """
    # args = { level : kwargs }
    for level, kwargs in list(args.items()):
        for key, val in list(kwargs.items()):
            # type of value: boolean, int, string, list, ...
            typ = oper.conv.entity.provider_info.__class__.c_param[key][0]
            try:
                pinfo = oper.conv.entity.provider_info[key]
            except KeyError:
                pass
            else:
                missing = []
                if isinstance(val, list):
                    for v in val:
                        if isinstance(typ, list) and issubclass(typ[0], (six.string_types, basestring)):
                            if v not in pinfo:
                                missing.append(v)
                        elif issubclass(typ, (bool, int, six.string_types, basestring)):
                            if v != pinfo:
                                missing.append(v)
                else:
                    if isinstance(typ, list) and issubclass(typ[0], (six.string_types, basestring)):
                        if val not in pinfo:
                            missing = val
                    elif issubclass(typ, (bool, int, six.string_types, basestring)):
                        if val != pinfo:
                            missing = val

                if missing:
                    oper.conv.events.store(
                        EV_CONDITION,
                        State(status=STATUSCODE_TRANSL[level],
                              test_id="Check support",
                              message="No support for: {}={}".format(key,
                                                                     missing)))
                    if level == 'ERROR':
                        oper.fail = True


def set_principal(oper, args):
    """
    Context: WebFinger
    Action: Set principal using a specific parameter
    Example:

        set_principal:
            param: webfinger_url
            
    :param param: Value "webfinger_url" or "webfinger_email"
    """
    try:
        _val = oper.conv.tool_config[args['param']]
    except KeyError:
        raise ConfigurationError("Missing parameter: %s" % args["param"])
    else:
        oper.req_args["principal"] = _val


def static_jwk(oper, args):
    """
    Context: Registration
    Action: Set a static JWKS, remove jwks_uri if specified.
    Example:
        
        static_jwk: null
        
    """
    _client = oper.conv.entity
    del oper.req_args["jwks_uri"]
    oper.req_args["jwks"] = _client.keyjar.export_jwks("")


def set_redirect_uri(oper, args):
    _base = get_base(oper.conv.entity.base_url)
    oper.req_args["redirect_uri"] = "%s%s" % (_base, args)


def set_redirect_uris(oper, args):
    _base = get_base(oper.conv.entity.base_url)
    oper.req_args["redirect_uris"] = ["%s%s" % (_base, a) for a in args]


def store_sector_redirect_uris(oper, args):
    """
    Context: Registration
    Action: Will store a number of redirectURIs in a file and add a
    "sector_identifier_uri" pointing to that file to the request arguments.
    Example:
        
        store_sector_redirect_uris:
            other_uris:
              - 'https://example.com/op'
              
    :param other_uris: list of complete URLs
    :param redirect_uris: Use default redirect_uris for this entity
    :param extra: Extra relative url paths
    """
    _base = get_base(oper.conv.entity.base_url)

    try:
        ruris = args["other_uris"]
    except KeyError:
        try:
            ruris = oper.req_args["redirect_uris"]
        except KeyError:
            ruris = oper.conv.entity.redirect_uris

        try:
            ruris.append("%s%s" % (_base, args["extra"]))
        except KeyError:
            pass

    try:
        f = open("export/siu.json", 'w')
    except FileNotFoundError:
        os.makedirs('export')
        f = open("export/siu.json", 'w')
    f.write(json.dumps(ruris))
    f.close()

    sector_identifier_url = "%s%s%s" % (_base, "export/", "siu.json")
    oper.req_args["sector_identifier_uri"] = sector_identifier_url


def id_token_hint(oper, args):
    """
    Context: AsyncAuthn
    Action: Will pick up an id_token received in an earlier authorization 
    request and add it to the request argument "id_token_hint"
    Example:
    
        "id_token_hint": null

    """
    res = get_signed_id_tokens(oper.conv)
    if res:
        oper.req_args["id_token_hint"] = res[0]


def login_hint(oper, args):
    """
    Context: AsyncAuthn
    Action: Sets the request argument 'login_hint' to a value picked from the
    configuration.
    
    Example:
        "login_hint": null

    :param oper: 
    :param args: 
    :return: 
    """
    _iss = oper.conv.entity.provider_info["issuer"]
    p = urlparse(_iss)
    _default = "buffy@%s" % p.netloc
    try:
        hint = oper.conv.get_tool_attribute("login_hint")
    except KeyError:
        hint = _default
    else:
        if hint is None:
            hint = _default
        # elif "@" not in hint:
        #     hint = "%s@%s" % (hint, p.netloc)

    oper.req_args["login_hint"] = hint


def ui_locales(oper, args):
    """
    Context: AsyncAuthn
    Action: Set the request argument 'ui_locales' to something configured or
    use the default.
    Example:
        "ui_locales": null

    """

    oper.req_args["ui_locales"] = oper.conv.get_tool_attribute(
        "ui_locales", 'locales', default=['se'])


def claims_locales(oper, args):
    """
    Context: AsyncAuthn
    Action: Set the request argument 'claims_locales' to something configured or
    use the default.
    Example:
        "claims_locales": null

    :param oper: 
    :param args: 
    :return: 
    """

    oper.req_args["claims_locales"] = oper.conv.get_tool_attribute(
        "claims_locales", 'locales', default=['se'])


def get_attribute_value(oper, tool_attr, provider_attr, default):
    """
    Context: Support function 
    Action: Picks up values from a given set of ordered attributes 
    Example:

    :param tool_attr: tool configuration attributes.
    :param provider_attr: Provider info attribute
    :param default: If no values could be found use this
    :return: value
    """

    try:
        val = oper.conv.get_tool_attribute(*tool_attr)
    except KeyError:
        if provider_attr:
            try:
                val = oper.conv.entity.provider_info[provider_attr]
            except (KeyError, AttributeError):
                val = default
        else:
            val = default

    return val


def acr_value(oper, args):
    """
    Context: AsyncAuthn
    Action: Sets the request attribute 'acr_values' to something configured,
    something gotten from the OP or to the default.
    Example:
        acr_value: null

    :param oper: 
    :param args: 
    :return: 
    """

    acr = get_attribute_value(oper, ["acr_value", "acr_values_supported"],
                              "acr_values_supported", ["1", "2"])
    oper.req_args["acr_values"] = acr


def specific_acr_claims(oper, args):
    """
    Context: AsyncAuthn
    Action: Use the claims request parameter to specify which acr value should
    be used
    Example:
        specific_acr_claims: '1'

    :param args: A default set of acr_values 
    """

    _acrs = get_attribute_value(oper, ["acr_value", "acr_values_supported"],
                                "acr_values_supported", args)
    oper.req_args["claims"] = {"id_token": {"acr": {"values": _acrs}}}


def essential_and_specific_acr_claim(oper, args):
    """
    Context: AsyncAuthn
    Action: Add to the request that an acr claims MUST be returned in the
     ID token. The value of acr is first picked from acr_values_supported in the
     provider info. If not acr_values_supported is given the test tool
     configuration will be used. If that is also missing it will be set to
     whatever args has as value.
    Example:
        "essential_and_specific_acr_claim": "1"

    :param args: A default set of acr values
    """
    _acrs = get_attribute_value(oper, ["acr_value", "acr_values_supported"],
                                "acr_values_supported", args)

    oper.req_args["claims"] = {
        "id_token": {"acr": {"value": _acrs[0], 'essential': True}}
    }


def sub_claims(oper, args):
    """
    Context: AsyncAuthn
    Action: Specify a claim for a specific sub value. This is signalling that
     the OP should authenticate a specific subject. The sub value is fetch from
     an id_token received in connection to a previous authorization.
    Example:
        sub_claims: null

    """
    res = get_id_tokens(oper.conv)
    try:
        res.extend(oper.conv.cache["id_token"])
    except (KeyError, ValueError):
        pass
    idt = res[-1]
    _sub = idt["sub"]
    oper.req_args["claims"] = {"id_token": {"sub": {"value": _sub}}}


def set_essential_arg_claim(oper, args):
    """
    Context: AsyncAuthn
    Action: Specify an essential claim. Whether it should be placed in the
    id_token or returned together with the user info depends on the profile 
    used.
    Example:
        "set_essential_arg_claim": "name"

    :param args: A claim
    """
    if return_type(oper.tool_conf['profile']) == 'I':
        oper.req_args["claims"] = {"id_token": {args: {"essential": True}}}
    else:
        oper.req_args["claims"] = {"userinfo": {args: {"essential": True}}}


def multiple_return_uris(oper, args):
    """
    Context: Registration
    
    Action: makes the request contain two redirect_uris. Default is that
    it only contains one.
    
    Example:
        multiple_return_uris: null

    :param oper: An Operation instance
    :param args: None
    """
    redirects = oper.conv.entity.registration_info['redirect_uris'][:]
    redirects.append("%scb" % get_base(oper.conv.entity.base_url))
    oper.req_args["redirect_uris"] = redirects


def redirect_uri_with_query_component(oper, args):
    """
    Context: AsyncAuthn
    Action: Add a query component to the redirect_uri
    Example:
        redirect_uri_with_query_component:
            foo: bar

    :param oper: An Operation Instance
    :param kwargs: Values to build the query part from
    """
    ru = oper.conv.entity.registration_info['redirect_uris'][0]
    ru += "?%s" % urlencode(args)
    oper.req_args.update({"redirect_uri": [ru]})


def redirect_uris_with_query_component(oper, args):
    """
    Context: AsyncAuthn
    Action: Add a query component to the redirect_uris
    Example:
        redirect_uris_with_query_component:
            foo: bar

    :param oper: An Operation Instance
    :param kwargs: Values to build the query part from
    """
    ru = oper.conv.entity.registration_info['redirect_uris'][0]
    ru += "?%s" % urlencode(args)
    oper.req_args.update({"redirect_uris": [ru]})


def redirect_uris_with_scheme(oper, args):
    """
    Context: Registration
    Action: Create a redirect_uri with a specific scheme.

    :param args: The scheme to use
    """
    oper.req_args['redirect_uris'] = [
        r.replace('https', args) for r in
        oper.conv.entity.registration_info['redirect_uris'][0]]


def redirect_uris_with_fragment(oper, kwargs):
    """
    Context: Registration
    Action: Add a fragment component to a redirect_uri
    Example:
        "redirect_uris_with_fragment": {
          "foo": "bar"
        }

    :param kwargs: Values to build the query part from
    """
    ru = oper.conv.entity.registration_info['redirect_uris'][0]
    ru += "#" + ".".join(["%s%s" % (x, y) for x, y in list(kwargs.items())])
    oper.req_args["redirect_uris"] = [ru]


def request_in_file(oper, kwargs):
    """
    Context: AsyncAuthn
    Action: Sets the operation argument 'base_path' to where the request 
     can be found
    Example:
        request_in_file: null

    """

    oper.op_args["base_path"] = get_base(oper.conv.entity.base_url) + "export/"


def conditional_execution(oper, arg):
    """
    Context: AccessToken/UserInfo
    Action: If the condition is not fulfilled the operation will not be 
    executed.
    
    Example:
        "conditional_execution":{
          "return_type": ["CIT","CI","C","CT"]
        }
        
    """

    for key, val in arg.items():
        if key == 'profile':
            try:
                if oper.profile[0] not in val.split(','):
                    oper.skip = True
                    return
            except AttributeError:
                if oper.profile[0] not in val:
                    oper.skip = True
                    return

        elif key == 'return_type':
            if oper.profile[0] not in val:
                oper.skip = True
                return


def check_config(oper, args):
    """
    Context: VerifyConfiguration
    Action:
    Example:
        "check_config": {
          "login_hint": null
        }

    :param args: Dictionary with parameters and values that MUST be in the
    tool configuration
    """

    _cnf = oper.conv.tool_config
    for key, val in args.items():
        if key in _cnf:
            if val and val != _cnf[key]:
                _msg = "{}={} not OK, should have been {}".format(key, val,
                                                                  _cnf[key])
                oper.conv.events.store(EV_CONDITION,
                                       State("Check support", status=ERROR,
                                             message=_msg))
                oper.unsupported = _msg
        else:
            _msg = "No {} in the configuration".format(key)
            oper.conv.events.store(EV_CONDITION,
                                   State("Check support", status=ERROR,
                                         message=_msg))

            oper.unsupported = _msg


def set_state(oper, arg):
    """
    Context: RefreshAccessToken
    Action: Sets the operation argument 'state' to what has been used
    previously in the session.
    Example:
        "set_state": null

    """

    oper.op_args['state'] = oper.conv.state


<<<<<<< HEAD
def register(oper, arg):
    for a in arg:
        oper.req_args[a] = oper.conv.entity.provider_info[
            PREFERENCE2PROVIDER[a]][0]


def set_client_authn_method(oper, arg):
    _entity = oper.conv.entity
    try:
        _method = _entity.behaviour["token_endpoint_auth_method"]
    except KeyError:
        try:
            if _entity.provider_info["token_endpoint_auth_methods_supported"] :
                for sam in _entity.provider_info["token_endpoint_auth_methods_supported"]:
                    if sam in CLIENT_AUTHN_METHOD:
                        #use the first mutually supported method
                        _method=sam
                        break
        except KeyError:  # Go with default
            _method = 'client_secret_basic'

    oper.op_args['authn_method'] = _method


=======
>>>>>>> f57c6949
def set_post_logout_redirect_uri(oper, arg):
    """
    Context: EndSession
    Action: Sets the 'post_logout_redirect_uri' argument
    Usage Example:
        "set_post_logout_redirect_uri": null
    """
    ent = oper.conv.entity
    oper.req_args["post_logout_redirect_uri"] = ent.registration_info[
        'post_logout_redirect_uris'][0]


def register_signing_arg(oper, arg):
    """
    Context: ClientRegistration
    Action: Registers a signing algorithm that the provider supports
    Example:
        "register_signing_arg": "id_token"

    """
    map = {
        'id_token': 'id_token_signed_response_alg',
        'userinfo': 'userinfo_signed_response_alg',
        'request_object': 'request_object_signing_alg',
        'token_endpoint': 'token_endpoint_auth_signing_alg'
    }

    _pinfo = oper.conv.entity.provider_info
    _pref = oper.conv.entity.pref

    # What the provider can do
    _algs = _pinfo[PREFERENCE2PROVIDER[map[arg]]]

    oper.op_args[map[arg]] = _algs[0]


def register(oper, arg):
    for a in arg:
        oper.req_args[a] = oper.conv.entity.provider_info[
            PREFERENCE2PROVIDER[a]][0]


def set_end_session_state(oper, arg):
    """
    Context: EndSession
    Action: Sets the 'state' argument in a end_session request. Note that this
        'state' variable has nothing to do with the authn 'state'
    Usage Example:
        "set_end_session_state": null
    """
    _state = rndstr(32)
    oper.conv.end_session_state = _state
    oper.req_args["state"] = _state


def set_client_authn_method(oper, arg):
    _entity = oper.conv.entity
    try:
        _method = _entity.behaviour["token_endpoint_auth_method"]
    except KeyError:
        try:
            _method = _entity.provider_info[
                "token_endpoint_auth_methods_supported"][0]
            # generate a key error if client authn method is not supported by
            # pyoidc
            CLIENT_AUTHN_METHOD[_method]
        except KeyError:  # Go with default
            _method = 'client_secret_basic'

    oper.op_args['authn_method'] = _method


# def create_idtoken_hint_other_issuer(oper, arg):
#     """
#     Context: EndSession
#     Action: Sets the 'id_token_hint' argument in a end_session request.
#         The value of the argument is a correct signed JWT but not the one
#         that should have been used.
#     Usage Example:
#         "create_idtoken_hint_other_issuer": null
#     """
#     res = get_signed_id_tokens(oper.conv)
#     if res:
#
#     _jwt = JWT()
#     _ith = _jwt.pack()
#     oper.req_args["state"] = _ith


def modified_idtoken_hint(oper, arg):
    """
    Context: EndSession
    Action: Sets the 'id_token_hint' argument in a end_session request.
        The value of the argument is a incorrect signed JWT.
    Usage Example:
        "create_idtoken_hint_other_issuer": null
    """
    res = get_signed_id_tokens(oper.conv)
    if res:
        _jws = jws_factory(res[-1])

        header = as_unicode(b64e(as_bytes(json.dumps({'alg': 'none'}))))
        oper.req_args["id_token_hint"] = '.'.join(
            [header, as_unicode(_jws.jwt.b64part[1]), ''])


def factory(name):
    for fname, obj in inspect.getmembers(sys.modules[__name__]):
        if inspect.isfunction(obj):
            if fname == name:
                return obj

    from otest.func import factory as ofactory

    return ofactory(name)<|MERGE_RESOLUTION|>--- conflicted
+++ resolved
@@ -1,9 +1,3 @@
-<<<<<<< HEAD
-from future.backports.urllib.parse import urlencode
-from future.backports.urllib.parse import urlparse
-
-=======
->>>>>>> f57c6949
 import inspect
 import json
 import os
@@ -21,11 +15,6 @@
 
 from future.backports.urllib.parse import urlencode
 from future.backports.urllib.parse import urlparse
-from jwkest import as_bytes, as_unicode, b64e
-from jwkest.jws import factory as jws_factory
-from oic import rndstr
-from oic.oic import PREFERENCE2PROVIDER
-from oic.utils.authn.client import CLIENT_AUTHN_METHOD
 from otest import ConfigurationError
 from otest.check import ERROR
 from otest.check import STATUSCODE_TRANSL
@@ -607,33 +596,6 @@
     oper.op_args['state'] = oper.conv.state
 
 
-<<<<<<< HEAD
-def register(oper, arg):
-    for a in arg:
-        oper.req_args[a] = oper.conv.entity.provider_info[
-            PREFERENCE2PROVIDER[a]][0]
-
-
-def set_client_authn_method(oper, arg):
-    _entity = oper.conv.entity
-    try:
-        _method = _entity.behaviour["token_endpoint_auth_method"]
-    except KeyError:
-        try:
-            if _entity.provider_info["token_endpoint_auth_methods_supported"] :
-                for sam in _entity.provider_info["token_endpoint_auth_methods_supported"]:
-                    if sam in CLIENT_AUTHN_METHOD:
-                        #use the first mutually supported method
-                        _method=sam
-                        break
-        except KeyError:  # Go with default
-            _method = 'client_secret_basic'
-
-    oper.op_args['authn_method'] = _method
-
-
-=======
->>>>>>> f57c6949
 def set_post_logout_redirect_uri(oper, arg):
     """
     Context: EndSession

import builtins
import copy
import inspect
import json
import logging
import os
import sys
import time

from Cryptodome.PublicKey import RSA
from future.backports.urllib.parse import parse_qs
from future.backports.urllib.parse import urlencode
from future.backports.urllib.parse import urlparse
from jwkest import as_bytes
from jwkest.jwk import RSAKey
from oic import rndstr
from oic.exception import IssuerMismatch
from oic.exception import MessageException
from oic.exception import NotForMe
from oic.exception import ParameterError
from oic.oauth2 import ErrorResponse
from oic.oauth2 import Message
from oic.oauth2.exception import HttpError
from oic.oauth2.util import JSON_ENCODED
from oic.oauth2.util import URL_ENCODED
<<<<<<< HEAD
from oic.oic import OpenIDSchema
from oic.oic import RegistrationResponse
from oic.oic.message import ProviderConfigurationResponse
=======
from oic.oic.message import OpenIDSchema
from oic.oic.message import ProviderConfigurationResponse
from oic.oic.message import RegistrationResponse
>>>>>>> ebd4d17e
from oic.utils.authn.client import CLIENT_AUTHN_METHOD
from oic.utils.http_util import Redirect
from oic.utils.keyio import KeyBundle
from oic.utils.keyio import dump_jwks
from oic.utils.keyio import ec_init
from oic.utils.keyio import rsa_init
from otest import RequirementsNotMet
from otest import Unknown
from otest.aus.operation import Operation
from otest.aus.request import AsyncGetRequest
from otest.aus.request import AsyncRequest
from otest.aus.request import Request
from otest.aus.request import SyncGetRequest
from otest.aus.request import SyncPostRequest
from otest.aus.request import display_jwx_headers
from otest.aus.request import same_issuer
from otest.check import get_id_tokens
from otest.events import EV_EXCEPTION
from otest.events import EV_FAULT
from otest.events import EV_NOOP
from otest.events import EV_PROTOCOL_REQUEST
from otest.events import EV_PROTOCOL_RESPONSE
from otest.events import EV_REDIRECT_URL
from otest.events import EV_REQUEST
from otest.events import EV_RESPONSE
from otest.events import OUTGOING
from otest.operation import Note
from otest.operation import Notice
from otest.prof_util import RESPONSE

__author__ = 'roland'

logger = logging.getLogger(__name__)


class SubjectMismatch(Exception):
    pass


def include(url, test_id):
    p = urlparse(url)
    if p.path[1:].startswith(test_id):
        if len(p.path[1:].split("/")) <= 1:
            return os.path.join(url, "_/_/_/normal")
        else:
            return url

    return "%s://%s/%s%s_/_/_/normal" % (p.scheme, p.netloc, test_id, p.path)


class Webfinger(Operation):
    def __init__(self, conv, inut, sh, **kwargs):
        Operation.__init__(self, conv, inut, sh, **kwargs)
        self.resource = ""
        self.dynamic = inut.profile_handler.webfinger(self.profile)

    def run(self):
        if self.dynamic:
            _conv = self.conv
            if self.resource:
                principal = self.resource
            else:
                principal = self.req_args['principal']

            _conv.entity.wf.events = _conv.entity.events
            self.catch_exception_and_error(_conv.entity.discover,
                                           principal=principal)

            if not _conv.events.get(EV_EXCEPTION):
                issuer = _conv.events.last_item(EV_RESPONSE)
                _conv.info["issuer"] = issuer
                _conv.events.store('issuer', issuer,
                                   sender=self.__class__.__name__)
        else:
            self.conv.events.store(EV_NOOP, "WebFinger")
            self.conv.info["issuer"] = self.conv.get_tool_attribute("issuer")

    def op_setup(self):
        # try:
        #     self.resource = self.op_args["resource"]
        # except KeyError:
        #     self.resource = self.conf.ISSUER+self.test_id
        pass


class Discovery(Operation):
    def __init__(self, conv, inut, sh, **kwargs):
        Operation.__init__(self, conv, inut, sh, **kwargs)
        self.dynamic = inut.profile_handler.discover(self.profile)

    def run(self):
        if self.dynamic:
            self.catch_exception_and_error(self.conv.entity.provider_config,
                                           **self.op_args)
        else:
            self.conv.events.store(EV_NOOP, "Dynamic discovery")
            self.conv.entity.provider_info = ProviderConfigurationResponse(
                **self.conv.entity_config["provider_info"])

    def op_setup(self):
        # if self.dynamic:
        #     try:
        #         _issuer = include(self.op_args["issuer"], self.test_id)
        #     except KeyError:
        #         _issuer = include(self.conv.info["issuer"], self.test_id)
        #
        #     self.op_args["issuer"] = _issuer
        pass


class Registration(Operation):
    def __init__(self, conv, inut, sh, **kwargs):
        Operation.__init__(self, conv, inut, sh, **kwargs)
        self.dynamic = inut.profile_handler.register(self.profile)

    def run(self):
        if self.dynamic:
            self.catch_exception_and_error(self.conv.entity.register,
                                           **self.req_args)
        else:
            self.conv.events.store(EV_NOOP, "Dynamic registration")
            self.conv.entity.store_registration_info(
                RegistrationResponse(
                    **self.conv.entity_config["registration_response"]))

    def op_setup(self):
        if self.dynamic:
            self.req_args.update(self.conv.entity_config["registration_info"])
            self.req_args["url"] = self.conv.entity.provider_info[
                "registration_endpoint"]
            if self.conv.entity.jwks_uri:
                self.req_args['jwks_uri'] = self.conv.entity.jwks_uri
            # use the first mutually supported authentication method
            if self.conv.entity.provider_info[
                "token_endpoint_auth_methods_supported"]:
                for sam in self.conv.entity.provider_info[
                    "token_endpoint_auth_methods_supported"]:
                    if sam in CLIENT_AUTHN_METHOD:
                        self.req_args['token_endpoint_auth_method'] = sam
                        break

    def map_profile(self, profile_map):
        try:
            items = profile_map[self.__class__][self.profile[RESPONSE]].items()
        except KeyError:
            pass
        else:
            for func, arg in items:
                func(self, arg)


class SyncAuthn(SyncGetRequest):
    response_cls = "AuthorizationResponse"
    request_cls = "AuthorizationRequest"

    def __init__(self, conv, inut, sh, **kwargs):
        super(SyncAuthn, self).__init__(conv, inut, sh, **kwargs)
        self.op_args["endpoint"] = conv.entity.provider_info[
            "authorization_endpoint"]

        conv.state = rndstr()
        self.req_args["state"] = conv.state
        conv.nonce = rndstr()
        self.req_args["nonce"] = conv.nonce

        # defaults
        self.req_args['scope'] = ['openid']
        self.req_args['response_type'] = 'code'

        # verify that I've got a valid access code
        # self.tests["post"].append("valid_code")

    def op_setup(self):
        self.req_args["redirect_uri"] = self.conv.extra_args['callback_uris'][0]


class AsyncAuthn(AsyncGetRequest):
    response_cls = "AuthorizationResponse"
    request_cls = "AuthorizationRequest"

    def __init__(self, conv, inut, sh, **kwargs):
        super(AsyncAuthn, self).__init__(conv, inut, sh, **kwargs)
        self.op_args["endpoint"] = conv.entity.provider_info[
            "authorization_endpoint"]

        conv.state = rndstr()
        self.req_args["state"] = conv.state
        conv.nonce = rndstr()
        self.req_args["nonce"] = conv.nonce

    def op_setup(self):
        self.req_args["redirect_uri"] = self.conv.extra_args['callback_uris'][0]


class AccessToken(SyncPostRequest):
    def __init__(self, conv, inut, sh, **kwargs):
        super(AccessToken, self).__init__(conv, inut, sh, **kwargs)
        self.op_args["state"] = conv.state
        self.req_args["redirect_uri"] = conv.entity.redirect_uris[0]

    def run(self):
        res = self._run()
        if not isinstance(res, Message):
            return res

    def _run(self):
        if self.skip:
            return

        self.conv.events.store(
            EV_REQUEST,
            "op_args: {}, req_args: {}".format(self.op_args, self.req_args),
            direction=OUTGOING)

        if 'authn_method' not in self.op_args:
            _ent = self.conv.entity
            try:
                # use the registered authn method
                self.op_args['authn_method'] = _ent.registration_response[
                    'token_endpoint_auth_method']
            except KeyError:
                # use the first mutually supported authn method
                for am in _ent.client_authn_method.keys():
                    if am in _ent.provider_info[
                        'token_endpoint_auth_methods_supported']:
                        self.op_args['authn_method'] = am
                        break

        try:
            atr = self.catch_exception_and_error(
                self.conv.entity.do_access_token_request,
                request_args=self.req_args, **self.op_args)
        except HttpError:
            return None

        if atr is None or isinstance(atr, ErrorResponse):
            return atr

        try:
            id_token = atr['id_token']
        except KeyError:
            pass
        else:
            display_jwx_headers(id_token, self.conv)

            try:
                _jws_alg = id_token.jws_header['alg']
            except AttributeError:
                pass
            else:
                if _jws_alg == "none":
                    pass
                elif "kid" not in id_token.jws_header and _jws_alg != "HS256":
                    keys = self.conv.entity.keyjar.keys_by_alg_and_usage(
                        self.conv.info["issuer"], _jws_alg, "ver")
                    if len(keys) > 1:
                        raise ParameterError("No 'kid' in id_token header!")

            if not same_issuer(self.conv.info["issuer"], id_token["iss"]):
                raise IssuerMismatch(
                    " {} != {}".format(self.conv.info["issuer"],
                                       id_token["iss"]))

            try:
                _smid = id_token['sid']
            except KeyError:
                pass
            else:
                self.conv.entity.smid2sid[_smid] = self.op_args['state']

        # assert isinstance(atr, AccessTokenResponse)
        return atr


class RefreshToken(SyncPostRequest):
    def __init__(self, conv, inut, sh, **kwargs):
        super(RefreshToken, self).__init__(conv, inut, sh, **kwargs)
        self.op_args["state"] = conv.state
        # self.req_args["redirect_uri"] = conv.entity.redirect_uris[0]

    def run(self):
        res = self._run()
        if not isinstance(res, Message):
            return res

    def _run(self):
        if self.skip:
            return

        if 'authn_method' not in self.op_args:
            _ent = self.conv.entity
            try:
                self.op_args['authn_method'] = _ent.registration_response[
                    'token_endpoint_auth_method']
            except KeyError:
                for am in _ent.client_authn_method.keys():
                    if am in _ent.provider_info[
                        'token_endpoint_auth_methods_supported']:
                        self.op_args['authn_method'] = am
                        break

        self.conv.events.store(
            EV_REQUEST,
            "op_args: {}, req_args: {}".format(self.op_args, self.req_args),
            direction=OUTGOING)

        atr = self.catch_exception_and_error(
            self.conv.entity.do_access_token_refresh,
            request_args=self.req_args, **self.op_args)

        try:
            msg = atr['id_token']
        except KeyError:
            pass
        else:
            display_jwx_headers(msg, self.conv)

        try:
            _jws_alg = atr["id_token"].jws_header["alg"]
        except (KeyError, AttributeError):
            pass
        else:
            if _jws_alg == "none":
                pass
            elif "kid" not in atr[
                "id_token"].jws_header and not _jws_alg == "HS256":
                keys = self.conv.entity.keyjar.keys_by_alg_and_usage(
                    self.conv.info["issuer"], _jws_alg, "ver")
                if len(keys) > 1:
                    raise ParameterError("No 'kid' in id_token header!")

        return atr


class UserInfo(SyncGetRequest):
    def __init__(self, conv, inut, sh, **kwargs):
        super(UserInfo, self).__init__(conv, inut, sh, **kwargs)
        self.op_args["state"] = conv.state

    def do_user_info_request(self, **kwargs):
        res = self.conv.entity.do_user_info_request(**kwargs)
        if isinstance(res, OpenIDSchema):
            self._verify_subject_identifier(res)
        return res

    def run(self):
        args = self.op_args.copy()
        args.update(self.req_args)

        response = self.catch_exception_and_error(self.do_user_info_request,
                                                  **args)

        if response is None:
            pass
        elif "_claim_sources" in response:
            user_info = self.conv.entity.unpack_aggregated_claims(response)
            user_info = self.conv.entity.fetch_distributed_claims(user_info)
            self.conv.entity.userinfo = user_info
            self.conv.events.store(EV_PROTOCOL_RESPONSE, user_info)
        else:
            self.conv.entity.userinfo = response
            self.conv.events.store(EV_PROTOCOL_RESPONSE, response)

        display_jwx_headers(response, self.conv)

    def _verify_subject_identifier(self, user_info):
        id_tokens = get_id_tokens(self.conv)
        if id_tokens:
            if user_info["sub"] != id_tokens[0]["sub"]:
                msg = "user_info['sub'] != id_token['sub']: '{}!={}'".format(
                    user_info["sub"], id_tokens[0]["sub"])
                raise SubjectMismatch(msg)
        return "Subject identifier ok!"


class DisplayUserInfo(Operation):
    pass


class UpdateProviderKeys(Operation):
    def __call__(self, *args, **kwargs):
        keyjar = self.conv.entity.keyjar
        self.conv.entity.original_keyjar = keyjar.copy()
        issuer = self.conv.entity.provider_info["issuer"]
        # Update all keys
        for keybundle in self.conv.entity.keyjar.issuer_keys[issuer]:
            keybundle.update()


class RotateKey(Operation):
    def __call__(self):
        keyjar = self.conv.entity.keyjar
        self.conv.entity.original_keyjar = keyjar.copy()

        # invalidate the old key
        old_key_spec = self.op_args["old_key"]
        old_key = keyjar.keys_by_alg_and_usage('', old_key_spec['alg'],
                                               old_key_spec['use'])[0]
        old_key.inactive_since = time.time()

        # setup new key
        key_spec = self.op_args["new_key"]
        typ = key_spec["type"].upper()
        if typ == "RSA":
            kb = KeyBundle(keytype=typ, keyusage=key_spec["use"])
            kb.append(RSAKey(use=key_spec["use"][0]).load_key(
                RSA.generate(key_spec["bits"])))
        elif typ == "EC":
            kb = ec_init(key_spec)
        else:
            raise Unknown('keytype: {}'.format(typ))

        # add new key to keyjar with
        list(kb.keys())[0].kid = self.op_args["new_kid"]
        keyjar.add_kb("", kb)

        # make jwks and update file
        keys = []
        for kb in keyjar[""]:
            keys.extend(
                [k.to_dict() for k in list(kb.keys()) if not k.inactive_since])
        jwks = dict(keys=keys)
        with open(self.op_args["jwks_path"], "w") as f:
            f.write(json.dumps(jwks))


class RestoreKeyJar(Operation):
    def __call__(self):
        self.conv.entity.keyjar = self.conv.entity.original_keyjar

        # make jwks and update file
        keys = []
        for kb in self.conv.entity.keyjar[""]:
            keys.extend([k.to_dict() for k in list(kb.keys())])
        jwks = dict(keys=keys)
        with open(self.op_args["jwks_path"], "w") as f:
            f.write(json.dumps(jwks))


class ReadRegistration(SyncGetRequest):
    response_cls = 'RegistrationResponse'
    content_type = JSON_ENCODED

    def op_setup(self):
        _client = self.conv.entity
        self.req_args["access_token"] = _client.registration_access_token
        self.op_args["authn_method"] = "bearer_header"
        self.op_args["endpoint"] = _client.registration_response[
            "registration_client_uri"]


class FetchKeys(Operation):
    def __call__(self):
        kb = KeyBundle(source=self.conv.entity.provider_info["jwks_uri"])
        kb.verify_ssl = False
        kb.update()

        try:
            self.conv.keybundle.append(kb)
        except AttributeError:
            self.conv.keybundle = [kb]


def _new_rsa_key(spec):
    if 'name' not in spec:
        if '/' in spec['key']:
            (head, tail) = os.path.split(spec['key'])
            spec['path'] = head
            spec['name'] = tail
        else:
            spec['name'] = spec['key']
    return rsa_init(spec)


class RotateKeys(Operation):
    def __init__(self, conv, inut, sh, **kwargs):
        Operation.__init__(self, conv, inut, sh, **kwargs)
        self.jwk_name = "export/jwk.json"
        self.new_key = {}
        self.kid_template = "_%d"
        self.key_usage = ""

    def __call__(self):
        # find the name of the file to which the JWKS should be written
        try:
            _uri = self.conv.entity.registration_response["jwks_uri"]
        except KeyError:
            raise RequirementsNotMet("No dynamic key handling")

        r = urlparse(_uri)
        # find the old key for this key usage and mark that as inactive
        for kb in self.conv.entity.keyjar.issuer_keys[""]:
            for key in list(kb.keys()):
                if key.use in self.new_key["use"]:
                    key.inactive = True

        kid = 0
        # only one key
        _nk = self.new_key
        _typ = _nk["type"].upper()

        if _typ == "RSA":
            error_to_catch = getattr(builtins, 'FileNotFoundError',
                                     getattr(builtins, 'IOError'))
            try:
                kb = KeyBundle(source="file://%s" % _nk["key"],
                               fileformat="der", keytype=_typ,
                               keyusage=_nk["use"])
            except error_to_catch:
                kb = _new_rsa_key(_nk)
        else:
            kb = {}

        for k in list(kb.keys()):
            k.serialize()
            k.add_kid()
            self.conv.entity.kid[k.use][k.kty] = k.kid
        self.conv.entity.keyjar.add_kb("", kb)

        dump_jwks(self.conv.entity.keyjar[""], r.path[1:])


class RotateSigKeys(RotateKeys):
    def __init__(self, conv, inut, sh, **kwargs):
        RotateKeys.__init__(self, conv, inut, sh, **kwargs)
        self.new_key = {
            "type": "RSA", "key": "./keys/second_sig.key",
            "use": ["sig"]
        }
        self.kid_template = "sig%d"


class RotateEncKeys(RotateKeys):
    def __init__(self, conv, inut, sh, **kwargs):
        RotateKeys.__init__(self, conv, inut, sh, **kwargs)
        self.new_key = {
            "type": "RSA", "key": "./keys/second_enc.key",
            "use": ["enc"]
        }
        self.kid_template = "enc%d"


class RefreshAccessToken(SyncPostRequest):
    request_cls = "RefreshAccessTokenRequest"
    response_cls = "AccessTokenResponse"


class Cache(Operation):
    pass


class EndSession(AsyncRequest):
    response_cls = "EndSessionResponse"
    request_cls = "EndSessionRequest"
    method = 'GET'

    def __init__(self, conv, inut, sh, **kwargs):
        super(EndSession, self).__init__(conv, inut, sh, **kwargs)
        self.op_args["endpoint"] = conv.entity.provider_info[
            "end_session_endpoint"]

    def op_setup(self):
        self.op_args['prop'] = 'id_token_hint'

    def run(self):
        _client = self.conv.entity

        if 'add_state' in self.op_args:
            _state = rndstr(32)
            _client.logout_state2state[_state] = self.req_args['state']
            self.op_args['state'] = self.req_args['state']
            self.conv.end_session_state = _state
            self.req_args['state'] = _state

        logger.debug('req_args {}'.format(self.req_args))
        logger.debug('op_args {}'.format(self.op_args))

        url, body, ht_args, csi = _client.request_info(
            self.request, method=self.method, request_args=self.req_args,
            lax=True, **self.op_args)

        if 'remove_id_token_hint' in self.op_args:
            del csi['id_token_hint']
            head, tail = url.split('?')
            _qs = parse_qs(tail)
            del _qs['id_token_hint']
            _qs = {k: v[0] for k, v in _qs.items()}
            url = '{}?{}'.format(head, urlencode(_qs))

        self.csi = csi

        self.conv.events.store(EV_REDIRECT_URL, url,
                               sender=self.__class__.__name__)
        return Redirect(str(url))


class EndPoint(Request):
    request_cls = None
    method = ""
    module = ""
    content_type = URL_ENCODED
    request_where = "url"  # otherwise 'body'
    request_type = "urlencoded"
    accept = None
    _tests = {"post": [], "pre": []}

    def __init__(self, conv, inut, sh, **kwargs):
        Request.__init__(self, conv, inut, sh, **kwargs)
        try:
            self.profile = self.profile.split('.')
        except AttributeError:
            pass
        self.conv.req = self
        self.tests = copy.deepcopy(self._tests)
        self.csi = None
        # self.request = self.conv.msg_factory(self.request_cls)
        # self.response = self.conv.msg_factory(self.request_cls)

    def handle_request(self, message_factory, request=None, request_args=None,
                       **kwargs):
        logger.info("Request: {}".format(request))

        if request or request_args:
            _info = self.parse_request(message_factory, request, request_args)
            return self.act_on_request(_info)
        else:
            return self.act_on_request()

    def act_on_request(self, *arg):
        raise NotImplemented()

    def parse_request(self, message_factory, request=None, request_args=None):
        raise NotImplemented()

    def deserialize(self, message_factory, msg, msg_args, **kwargs):

        req_cls = message_factory(self.request_cls)

        logger.debug('msg: {}'.format(msg))
        logger.debug('msg_args: {}'.format(msg_args))

        if msg:
            ev_index = self.conv.events.store(EV_REQUEST, msg,
                                              receiver=self.__class__.__name__)
            req = req_cls().from_urlencoded(msg)
        else:
            ev_index = self.conv.events.store(EV_REQUEST, msg_args,
                                              receiver=self.__class__.__name__)
            req = req_cls(**msg_args)

        _inut = self.conv.operation.inut

        try:
            req.verify(**kwargs)
        except (MessageException, ValueError, NotForMe) as err:
            self.conv.events.store(EV_FAULT, err)
            raise
        except Exception as err:
            logger.exception(err)
            raise

        logger.info("Parsed request: %s" % req.to_dict())
        self.conv.events.store(EV_PROTOCOL_REQUEST, req, ref=ev_index,
                               receiver=self.__class__.__name__)

        return req


class BackChannelLogout(EndPoint):
    request_cls = "BackChannelLogoutRequest"
    content_type = JSON_ENCODED
    request_where = "body"  # otherwise 'body'
    request_type = "json"

    def parse_request(self, message_factory, request=None,
                      request_args=None):

        _cli = self.conv.entity

        kwargs = {
            'aud': _cli.client_id,
            'iss': _cli.provider_info['issuer'],
            'keyjar': _cli.keyjar
        }

        try:
            req = self.deserialize(message_factory, request, request_args,
                                   **kwargs)
        except NotForMe:  # just ignore
            return ''

        if isinstance(req, str):
            return req

        # Find the state value

        try:
            sm_id = req['logout_token']['sid']
        except KeyError:
            raise MessageException('No session ID in logout token')
        else:
            try:
                return _cli.smid2sid[sm_id]
            except KeyError:
                raise ValueError('Unknown session ID in logout token')

    def act_on_request(self, state=''):
        if state:
            del self.conv.entity.grant[state]
        return "OK"


class FrontChannelLogout(EndPoint):
    request_cls = "FrontChannelLogoutRequest"
    content_type = URL_ENCODED
    request_where = "url"  # otherwise 'body'
    request_type = "urlencoded"

    def parse_request(self, message_factory, request=None,
                      request_args=None):

        try:
            req = self.deserialize(message_factory, request, request_args)
        except NotForMe:
            return ''

<<<<<<< HEAD
        try:
            sm_id = req['sid']
        except KeyError:
            raise MessageException('No session ID in request')
=======
        # sid is optional
        try:
            sm_id = req['sid']
        except KeyError:
            return None
>>>>>>> ebd4d17e
        else:
            try:
                return self.conv.entity.smid2sid[sm_id]
            except KeyError:
                raise ValueError('Unknown session ID in request')

    def act_on_request(self, state=''):
        if state:
            del self.conv.entity.grant[state]
        return "OK"


class PostLogout(EndPoint):
    request_cls = "Message"

    def parse_request(self, message_factory, request=None, request_args=None):
        req = self.deserialize(message_factory, request, request_args)

        try:
            return req['state']
        except KeyError:
            logger.debug('Missing "state"')
            return ''

    def act_on_request(self, logout_state=''):
        if logout_state:
<<<<<<< HEAD
            _sid = self.conv.entity.logout_state2state[logout_state]
=======
            try:
                _ = self.conv.entity.grant[logout_state]
            except KeyError:
                _ = self.conv.entity.logout_state2state[logout_state]
>>>>>>> ebd4d17e

        return ''


class LogoutPage(Note):
    pre_html = "opresult.html"
    response_cls = "EndSessionResponse"
    request_cls = "EndSessionRequest"
    method = 'GET'

    def __init__(self, conv, inut, sh, **kwargs):
        super(LogoutPage, self).__init__(conv, inut, sh, **kwargs)
        self.csi = None
        self.request = self.conv.msg_factory(self.request_cls)
        self.response = self.conv.msg_factory(self.response_cls)
        self.op_args["endpoint"] = conv.entity.provider_info[
            "end_session_endpoint"]

    def op_setup(self):
        pass

    def args(self):
        _client = self.conv.entity

        if 'add_state' in self.op_args:
            _state = rndstr(32)
            _client.logout_state2state[_state] = self.op_args['state']
            self.conv.end_session_state = _state
            self.req_args['state'] = _state

        url, body, ht_args, csi = _client.request_info(
            self.request, method=self.method, request_args=self.req_args,
            lax=True, **self.op_args)

        self.csi = csi

        self.conv.events.store(EV_REDIRECT_URL, url,
                               sender=self.__class__.__name__)

        return {
            'check_session_iframe': self.conv.entity.provider_info[
                'check_session_iframe'],
            'logout_url': str(url)}

    def __call__(self, *args, **kwargs):
        _msg = self.inut.pre_html[self.pre_html]
        kwargs = self.args()
        for param in ['check_session_iframe', 'logout_url']:
            _msg = _msg.replace('{{{}}}'.format(param), kwargs[param])
        return as_bytes(_msg)


class AfterLogout(Notice):
    pre_html = "after_logout.html"

    def op_setup(self):
        pass

    def args(self):
        return {
            'check_session_iframe': self.conv.entity.provider_info[
                'check_session_iframe']}


class SessionCheck(Notice):
    pre_html = "session_verify.html"

    def op_setup(self):
        pass

    def args(self):
        return {
            'check_session_iframe': self.conv.entity.provider_info[
                'check_session_iframe']}


def factory(name):
    for fname, obj in inspect.getmembers(sys.modules[__name__]):
        if inspect.isclass(obj):
            if name == fname:
                return obj

    from otest.aus import operation
    obj = operation.factory(name)
    if not obj:
        raise Unknown("Couldn't find the operation: '{}'".format(name))
    return obj<|MERGE_RESOLUTION|>--- conflicted
+++ resolved
@@ -23,15 +23,9 @@
 from oic.oauth2.exception import HttpError
 from oic.oauth2.util import JSON_ENCODED
 from oic.oauth2.util import URL_ENCODED
-<<<<<<< HEAD
-from oic.oic import OpenIDSchema
-from oic.oic import RegistrationResponse
-from oic.oic.message import ProviderConfigurationResponse
-=======
 from oic.oic.message import OpenIDSchema
 from oic.oic.message import ProviderConfigurationResponse
 from oic.oic.message import RegistrationResponse
->>>>>>> ebd4d17e
 from oic.utils.authn.client import CLIENT_AUTHN_METHOD
 from oic.utils.http_util import Redirect
 from oic.utils.keyio import KeyBundle
@@ -758,18 +752,11 @@
         except NotForMe:
             return ''
 
-<<<<<<< HEAD
-        try:
-            sm_id = req['sid']
-        except KeyError:
-            raise MessageException('No session ID in request')
-=======
         # sid is optional
         try:
             sm_id = req['sid']
         except KeyError:
             return None
->>>>>>> ebd4d17e
         else:
             try:
                 return self.conv.entity.smid2sid[sm_id]
@@ -796,14 +783,10 @@
 
     def act_on_request(self, logout_state=''):
         if logout_state:
-<<<<<<< HEAD
-            _sid = self.conv.entity.logout_state2state[logout_state]
-=======
             try:
                 _ = self.conv.entity.grant[logout_state]
             except KeyError:
                 _ = self.conv.entity.logout_state2state[logout_state]
->>>>>>> ebd4d17e
 
         return ''
 

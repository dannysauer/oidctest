--- conflicted
+++ resolved
@@ -274,11 +274,7 @@
     doc = """
     :param algs: What algorithms 
     :type algs: list of strings
-<<<<<<< HEAD
-
-=======
-    
->>>>>>> fbd828ff
+
     Example:
         "verify-id_token_signing-algorithm-is-supported": { "algs": ["RS256"]}
     """
@@ -1070,11 +1066,7 @@
     cid = "multiple-sign-on"
     doc = """
     :param status: Status code returned on error
-<<<<<<< HEAD
-    :type status: integer  (2=Warning, 3=Error)
-=======
     :type status: integer (2=Warning, 3=Error)
->>>>>>> fbd828ff
     
     Example:
         "multiple-sign-on": {
@@ -2675,11 +2667,7 @@
     _msg_pat = "The following required claims where missing: {}"
     doc = """
     Specifies which claims that was expected where.
-<<<<<<< HEAD
-
-=======
-    
->>>>>>> fbd828ff
+
     Example:
         "verify-required-claims": {
           "ProviderConfigurationResponse": [

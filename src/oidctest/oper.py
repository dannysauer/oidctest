--- conflicted
+++ resolved
@@ -3,11 +3,7 @@
 from urlparse import urlparse
 from aatest import END_TAG
 from aatest.operation import Operation
-<<<<<<< HEAD
-import functools
 from oic.exception import IssuerMismatch, PyoidcError
-=======
->>>>>>> 04e1c3e4
 
 from oic.oauth2 import rndstr
 from oic.oic import ProviderConfigurationResponse

--- conflicted
+++ resolved
@@ -1,19 +1,14 @@
 import logging
 import os
 from urlparse import urlparse
-<<<<<<< HEAD
-import functools
-=======
 from aatest import END_TAG
 from aatest.operation import Operation
->>>>>>> e08bd261
-
-from aatest.operation import Operation
+import functools
+
 from oic.oauth2 import rndstr
 from oic.oic import ProviderConfigurationResponse
 from oic.oic import RegistrationResponse
 from oic.oic import AccessTokenResponse
-
 from oidctest.prof_util import WEBFINGER
 from oidctest.prof_util import DISCOVER
 from oidctest.prof_util import REGISTER
@@ -21,11 +16,9 @@
 from oidctest.request import AsyncGetRequest
 from oidctest.request import SyncPostRequest
 
-
 __author__ = 'roland'
 
 logger = logging.getLogger(__name__)
-
 
 class SubjectMismatch(Exception):
     pass
@@ -40,6 +33,7 @@
             return url
 
     return "%s://%s/%s%s_/_/_/normal" % (p.scheme, p.netloc, test_id, p.path)
+
 
 
 class Webfinger(Operation):
@@ -220,7 +214,10 @@
 class DisplayUserInfo(Operation):
     pass
 
-<<<<<<< HEAD
+
+class Done(Operation):
+    def run(self, *args, **kwargs):
+        self.conv.trace.info(END_TAG)
 
 class UpdateProviderKeys(Operation):
     def __call__(self, *args, **kwargs):
@@ -245,8 +242,3 @@
     so we can't bind the instance method directly.
     """
     return instance.conv.client.http_request(url, method)
-=======
-class Done(Operation):
-    def run(self, *args, **kwargs):
-        self.conv.trace.info(END_TAG)
->>>>>>> e08bd261

import json
import logging
import os
from urlparse import urlparse
from Crypto.PublicKey import RSA
from aatest import END_TAG
from aatest.operation import Operation
from jwkest.jwk import RSAKey

from oic.oauth2 import rndstr
from oic.oic import ProviderConfigurationResponse
from oic.oic import RegistrationResponse
from oic.oic import AccessTokenResponse
import time
from oic.utils.keyio import KeyBundle, ec_init
from oidctest.prof_util import WEBFINGER
from oidctest.prof_util import DISCOVER
from oidctest.prof_util import REGISTER
from oidctest.request import SyncGetRequest
from oidctest.request import AsyncGetRequest
from oidctest.request import SyncPostRequest

__author__ = 'roland'

logger = logging.getLogger(__name__)


class SubjectMismatch(Exception):
    pass


def include(url, test_id):
    p = urlparse(url)
    if p.path[1:].startswith(test_id):
        if len(p.path[1:].split("/")) <= 1:
            return os.path.join(url, "_/_/_/normal")
        else:
            return url

    return "%s://%s/%s%s_/_/_/normal" % (p.scheme, p.netloc, test_id, p.path)


class Webfinger(Operation):
    def __init__(self, conv, io, sh, **kwargs):
        Operation.__init__(self, conv, io, sh, **kwargs)
        self.resource = ""
        self.dynamic = self.profile[WEBFINGER] == "T"

    def run(self):
        if not self.dynamic:
            self.conv["issuer"] = self.conf.INFO["srv_discovery_url"]
        else:
            self.conv.trace.info(
                "Discovery of resource: {}".format(self.resource))
            issuer = self.conv.client.discover(self.resource)
            self.conv.trace.reply(issuer)
            self.conv.info["issuer"] = issuer

    def op_setup(self):
        # try:
        #     self.resource = self.op_args["resource"]
        # except KeyError:
        #     self.resource = self.conf.ISSUER+self.test_id
        pass


class Discovery(Operation):
    def __init__(self, conv, io, sh, **kwargs):
        Operation.__init__(self, conv, io, sh, **kwargs)

        self.dynamic = self.profile[DISCOVER] == "T"

    def run(self):
        if self.dynamic:
            self.catch_exception(self.conv.client.provider_config,
                                 **self.op_args)
        else:
            self.conv.client.provider_info = ProviderConfigurationResponse(
                **self.conf.INFO["provider_info"]
            )

    def op_setup(self):
        # if self.dynamic:
        #     try:
        #         _issuer = include(self.op_args["issuer"], self.test_id)
        #     except KeyError:
        #         _issuer = include(self.conv.info["issuer"], self.test_id)
        #
        #     self.op_args["issuer"] = _issuer
        pass


class Registration(Operation):
    def __init__(self, conv, io, sh, **kwargs):
        Operation.__init__(self, conv, io, sh, **kwargs)

        self.dynamic = self.profile[REGISTER] == "T"

    def run(self):
        if self.dynamic:
            self.catch_exception(self.conv.client.register, **self.req_args)
        else:
            self.conv.client.store_registration_info(
                RegistrationResponse(**self.conf.INFO["registered"]))

    def op_setup(self):
        if self.dynamic:
            self.req_args.update(self.conf.INFO["client"])
            self.req_args["url"] = self.conv.client.provider_info[
                "registration_endpoint"]


class SyncAuthn(SyncGetRequest):
    response_cls = "AuthorizationResponse"
    request_cls = "AuthorizationRequest"

    def __init__(self, conv, io, sh, **kwargs):
        super(SyncAuthn, self).__init__(conv, io, sh, **kwargs)
        self.op_args["endpoint"] = conv.client.provider_info[
            "authorization_endpoint"]

        conv.state = rndstr()
        self.req_args["state"] = conv.state
        conv.nonce = rndstr()
        self.req_args["nonce"] = conv.nonce
        # verify that I've got a valid access code
        self.tests["post"].append("valid_code")

    def op_setup(self):
        self.req_args["redirect_uri"] = self.conv.callback_uris[0]


class AsyncAuthn(AsyncGetRequest):
    response_cls = "AuthorizationResponse"
    request_cls = "AuthorizationRequest"

    def __init__(self, conv, io, sh, **kwargs):
        super(AsyncAuthn, self).__init__(conv, io, sh, **kwargs)
        self.op_args["endpoint"] = conv.client.provider_info[
            "authorization_endpoint"]

        conv.state = rndstr()
        self.req_args["state"] = conv.state
        conv.nonce = rndstr()
        self.req_args["nonce"] = conv.nonce

    def op_setup(self):
        self.req_args["redirect_uri"] = self.conv.callback_uris[0]


class AccessToken(SyncPostRequest):
    def __init__(self, conv, io, sh, **kwargs):
        Operation.__init__(self, conv, io, sh, **kwargs)
        self.op_args["state"] = conv.state
        self.req_args["redirect_uri"] = conv.client.redirect_uris[0]

    def run(self):
        if self.skip:
            return

        self.conv.trace.info(
            "Access Token Request with op_args: {}, req_args: {}".format(
                self.op_args, self.req_args))
        atr = self.conv.client.do_access_token_request(
            request_args=self.req_args, **self.op_args)
        self.conv.trace.response(atr)
        assert isinstance(atr, AccessTokenResponse)


class UserInfo(SyncGetRequest):
    def __init__(self, conv, io, sh, **kwargs):
        Operation.__init__(self, conv, io, sh, **kwargs)
        self.op_args["state"] = conv.state

    def run(self):
        args = self.op_args.copy()
        args.update(self.req_args)

        user_info = self.conv.client.do_user_info_request(**args)
        assert user_info

        self.catch_exception(self._verify_subject_identifier,
                             client=self.conv.client,
                             user_info=user_info)

        if "_claim_sources" in user_info:
            user_info = self.conv.client.unpack_aggregated_claims(user_info)
            user_info = self.conv.client.fetch_distributed_claims(user_info)

        self.conv.client.userinfo = user_info
        self.conv.trace.response(user_info)

    @staticmethod
    def _verify_subject_identifier(client, user_info):
        if client.id_token:
            if user_info["sub"] != client.id_token["sub"]:
                msg = "user_info['sub'] != id_token['sub']: '{}!={}'".format(
                    user_info["sub"], client.id_token["sub"])
                raise SubjectMismatch(msg)
        return "Subject identifier ok!"


class DisplayUserInfo(Operation):
    pass


class Done(Operation):
    def run(self, *args, **kwargs):
        self.conv.trace.info(END_TAG)


class UpdateProviderKeys(Operation):
    def __call__(self, *args, **kwargs):
        issuer = self.conv.client.provider_info["issuer"]
        # Update all keys
        for keybundle in self.conv.client.keyjar.issuer_keys[issuer]:
            keybundle.update()


<<<<<<< HEAD
class ReadRegistration(SyncGetRequest):
    def op_setup(self):
        _client = self.conv.client
        self.req_args["access_token"] = _client.registration_access_token
        self.op_args["authn_method"] = "bearer_header"
        self.op_args["endpoint"] = _client.registration_response[
            "registration_client_uri"]
=======
class RotateKey(Operation):

    def __call__(self):
        keyjar = self.conv.client.keyjar
        self.conv.client.original_keyjar = keyjar.copy()

        # invalidate the old key
        old_kid = self.op_args["old_kid"]
        old_key = keyjar.get_key_by_kid(old_kid)
        old_key.inactive_since = time.time()

        # setup new key
        key_spec = self.op_args["new_key"]
        typ = key_spec["type"].upper()
        if typ == "RSA":
            kb = KeyBundle(keytype=typ, keyusage=key_spec["use"])
            kb.append(RSAKey(use=key_spec["use"]).load_key(
                RSA.generate(key_spec["bits"])))
        elif typ == "EC":
            kb = ec_init(key_spec)

        # add new key to keyjar with
        kb.keys()[0].kid = self.op_args["new_kid"]
        keyjar.add_kb("", kb)

        # make jwks and update file
        keys = []
        for kb in keyjar[""]:
            keys.extend([k.to_dict() for k in kb.keys() if not k.inactive_since])
        jwks = dict(keys=keys)
        with open(self.op_args["jwks_path"], "w") as f:
            f.write(json.dumps(jwks))


class RestoreKeyJar(Operation):

    def __call__(self):
        self.conv.client.keyjar = self.conv.client.original_keyjar

        # make jwks and update file
        keys = []
        for kb in self.conv.client.keyjar[""]:
            keys.extend([k.to_dict() for k in kb.keys()])
        jwks = dict(keys=keys)
        with open(self.op_args["jwks_path"], "w") as f:
            f.write(json.dumps(jwks))
>>>>>>> c452e4b7
<|MERGE_RESOLUTION|>--- conflicted
+++ resolved
@@ -217,15 +217,6 @@
             keybundle.update()
 
 
-<<<<<<< HEAD
-class ReadRegistration(SyncGetRequest):
-    def op_setup(self):
-        _client = self.conv.client
-        self.req_args["access_token"] = _client.registration_access_token
-        self.op_args["authn_method"] = "bearer_header"
-        self.op_args["endpoint"] = _client.registration_response[
-            "registration_client_uri"]
-=======
 class RotateKey(Operation):
 
     def __call__(self):
@@ -272,4 +263,11 @@
         jwks = dict(keys=keys)
         with open(self.op_args["jwks_path"], "w") as f:
             f.write(json.dumps(jwks))
->>>>>>> c452e4b7
+
+class ReadRegistration(SyncGetRequest):
+    def op_setup(self):
+        _client = self.conv.client
+        self.req_args["access_token"] = _client.registration_access_token
+        self.op_args["authn_method"] = "bearer_header"
+        self.op_args["endpoint"] = _client.registration_response[
+            "registration_client_uri"]
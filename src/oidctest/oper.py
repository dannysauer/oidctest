--- conflicted
+++ resolved
@@ -6,12 +6,10 @@
 from aatest import END_TAG
 from aatest import RequirementsNotMet
 from aatest.operation import Operation
-<<<<<<< HEAD
-from oic.exception import IssuerMismatch, PyoidcError
-=======
 from jwkest.jwk import RSAKey
->>>>>>> 2e311ff8
-
+
+from oic.exception import IssuerMismatch
+from oic.exception import PyoidcError
 from oic.oauth2 import rndstr
 from oic.oic import ProviderConfigurationResponse
 from oic.oic import RegistrationResponse
@@ -26,8 +24,6 @@
 from oidctest.request import AsyncGetRequest
 from oidctest.request import SyncPostRequest
 
-from jwkest import jws
-
 __author__ = 'roland'
 
 logger = logging.getLogger(__name__)

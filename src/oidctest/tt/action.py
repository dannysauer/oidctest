--- conflicted
+++ resolved
@@ -13,11 +13,8 @@
 from otest.prof_util import from_profile
 from otest.prof_util import return_type
 from otest.prof_util import to_profile
-<<<<<<< HEAD
 from otest.proc import kill_process
 from otest.proc import isrunning
-=======
->>>>>>> aa19a1d7
 
 from oidctest.app_conf import TYPE2CLS
 from oidctest.app_conf import create_model

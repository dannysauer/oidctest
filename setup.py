--- conflicted
+++ resolved
@@ -47,14 +47,11 @@
         "requests >= 2.0.0",
         'future',
         'CherryPy == 8.9.1',
-<<<<<<< HEAD
-        'oic == 0.14.0',
-=======
         'oic >= 0.14.0',
->>>>>>> 13948bfd
         'otest >= 0.7.0',
         'psutil',
-        'cherrypy-cors >= 1.5'
+        'cherrypy-cors >= 1.5',
+        'fedoidc'
     ],
     zip_safe=False,
     scripts=['script/optest.py', 'script/make_test_dir.py',

FROM ubuntu:18.04
MAINTAINER hans.zandbelt@oidf.org

RUN apt-get clean && apt-get --fix-missing update
RUN apt-get update && apt-get install -y python3-pip
RUN apt-get update && apt-get install -y build-essential libssl-dev libffi-dev python3-dev
ENV DEBIAN_FRONTEND noninteractive
RUN apt-get update && apt-get install -y git ntp psmisc python3-pytest

ENV SRCDIR /usr/local/src
ENV INSTDIR oidf
ENV SUBDIR ${SRCDIR}/${INSTDIR}/oidc_op

WORKDIR ${SRCDIR}

<<<<<<< HEAD
ENV VERSION_OTEST   tags/v0.8.2
=======
#ENV PYOIDC_VERSION=b41e8d37780723a2f74025adff42d3ed84c21bfc
#RUN git clone https://github.com/OpenIDC/pyoidc.git
#RUN cd pyoidc && git fetch origin && git checkout ${PYOIDC_VERSION} -b temp
#RUN cd pyoidc && python3 setup.py install
>>>>>>> 2d1418c6

RUN git clone https://github.com/openid-certification/otest.git
RUN cd otest && git fetch origin && git checkout ${VERSION_OTEST} && cd -
RUN cd otest && python3 setup.py install && cd -

RUN mkdir oidctest
COPY . ${SRCDIR}/oidctest/
RUN cd oidctest && python3 setup.py install && cd -
RUN cd oidctest/tests && python3 -m pytest -x && cd -

RUN oidc_setup.py ${SRCDIR}/oidctest ${INSTDIR}
COPY docker/op_test/cert.pem ${SUBDIR}/certs/
COPY docker/op_test/key.pem ${SUBDIR}/certs/
COPY docker/op_test/config.py ${SUBDIR}/
COPY docker/op_test/tt_config.py ${SUBDIR}/

COPY docker/op_test/https%3A%2F%2Fop%3A4433 ${SUBDIR}/entities/https%3A%2F%2Fop%3A4433
COPY docker/op_test/assigned_ports.json ${SUBDIR}/
COPY docker/op_test/my_jwks_60003.json ${SUBDIR}/static/jwks_60003.json

COPY docker/op_test/run.sh ${SUBDIR}/

WORKDIR ${SUBDIR}
ENTRYPOINT ["./run.sh"]<|MERGE_RESOLUTION|>--- conflicted
+++ resolved
@@ -13,15 +13,12 @@
 
 WORKDIR ${SRCDIR}
 
-<<<<<<< HEAD
-ENV VERSION_OTEST   tags/v0.8.2
-=======
 #ENV PYOIDC_VERSION=b41e8d37780723a2f74025adff42d3ed84c21bfc
 #RUN git clone https://github.com/OpenIDC/pyoidc.git
 #RUN cd pyoidc && git fetch origin && git checkout ${PYOIDC_VERSION} -b temp
 #RUN cd pyoidc && python3 setup.py install
->>>>>>> 2d1418c6
 
+ENV VERSION_OTEST   tags/v0.8.3
 RUN git clone https://github.com/openid-certification/otest.git
 RUN cd otest && git fetch origin && git checkout ${VERSION_OTEST} && cd -
 RUN cd otest && python3 setup.py install && cd -

FROM ubuntu:16.04
MAINTAINER hans.zandbelt@oidf.org

RUN apt-get clean && apt-get --fix-missing update
RUN apt-get update && apt-get install -y python3-pip
RUN apt-get update && apt-get install -y build-essential libssl-dev libffi-dev python3-dev
RUN apt-get update && apt-get install -y git ntp psmisc python3-pytest

ENV SRCDIR /usr/local/src
ENV INSTDIR oidf
ENV SUBDIR ${SRCDIR}/${INSTDIR}/oidc_op

WORKDIR ${SRCDIR}

ENV VERSION_OTEST   tags/v0.7.2
ENV VERSION_FEDOIDC tags/0.5.0
ENV VERSION_PYOIDC  tags/v0.12.0
#
# TEMPORARY
#
#ENV PYOIDC_VERSION=tags/v0.12.0
ENV PYOIDC_VERSION=5a958a13eb9c5a3606818af4d23441f111f227b1
RUN git clone https://github.com/OpenIDC/pyoidc.git
<<<<<<< HEAD
RUN cd pyoidc && git fetch origin && git checkout ${VERSION_PYOIDC} -b temp-patch
COPY docker/op_test/pyoidc.patch pyoidc.patch
RUN cd pyoidc && patch -p1 < ../pyoidc.patch
=======
RUN cd pyoidc && git fetch origin && git checkout ${PYOIDC_VERSION} -b temp
>>>>>>> 296de307
RUN cd pyoidc &&  python3 setup.py install
#
# TEMPORARY
#

RUN git clone https://github.com/openid-certification/otest.git
RUN cd otest && git fetch origin && git checkout ${VERSION_OTEST} && cd -
RUN cd otest && python3 setup.py install && cd -

RUN git clone https://github.com/OpenIDC/fedoidc.git
RUN cd fedoidc && git fetch origin && git checkout ${VERSION_FEDOIDC} && cd -
RUN cd fedoidc && python3 setup.py install && cd -

RUN mkdir oidctest
COPY . ${SRCDIR}/oidctest/
RUN cd oidctest && python3 setup.py install && cd -
RUN cd oidctest/tests && python3 -m pytest -x && cd -

RUN oidc_setup.py ${SRCDIR}/oidctest ${INSTDIR}
COPY docker/op_test/cert.pem ${SUBDIR}/certs/
COPY docker/op_test/key.pem ${SUBDIR}/certs/
COPY docker/op_test/config.py ${SUBDIR}/
COPY docker/op_test/tt_config.py ${SUBDIR}/

COPY docker/op_test/https%3A%2F%2Fop%3A4433 ${SUBDIR}/entities/https%3A%2F%2Fop%3A4433
COPY docker/op_test/assigned_ports.json ${SUBDIR}/
COPY docker/op_test/my_jwks_60003.json ${SUBDIR}/static/jwks_60003.json

COPY docker/op_test/run.sh ${SUBDIR}/

WORKDIR ${SUBDIR}
ENTRYPOINT ["./run.sh"]<|MERGE_RESOLUTION|>--- conflicted
+++ resolved
@@ -12,22 +12,15 @@
 
 WORKDIR ${SRCDIR}
 
-ENV VERSION_OTEST   tags/v0.7.2
+ENV VERSION_OTEST   tags/v0.7.3
 ENV VERSION_FEDOIDC tags/0.5.0
-ENV VERSION_PYOIDC  tags/v0.12.0
+#ENV VERSION_PYOIDC  tags/v0.12.0
+ENV PYOIDC_VERSION=5a958a13eb9c5a3606818af4d23441f111f227b1
 #
 # TEMPORARY
 #
-#ENV PYOIDC_VERSION=tags/v0.12.0
-ENV PYOIDC_VERSION=5a958a13eb9c5a3606818af4d23441f111f227b1
 RUN git clone https://github.com/OpenIDC/pyoidc.git
-<<<<<<< HEAD
-RUN cd pyoidc && git fetch origin && git checkout ${VERSION_PYOIDC} -b temp-patch
-COPY docker/op_test/pyoidc.patch pyoidc.patch
-RUN cd pyoidc && patch -p1 < ../pyoidc.patch
-=======
 RUN cd pyoidc && git fetch origin && git checkout ${PYOIDC_VERSION} -b temp
->>>>>>> 296de307
 RUN cd pyoidc &&  python3 setup.py install
 #
 # TEMPORARY

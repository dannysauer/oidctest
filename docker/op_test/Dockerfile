FROM ubuntu:16.04
MAINTAINER hans.zandbelt@oidf.org

RUN apt-get clean && apt-get --fix-missing update
RUN apt-get update && apt-get install -y python3-pip
RUN apt-get update && apt-get install -y build-essential libssl-dev libffi-dev python3-dev
RUN apt-get update && apt-get install -y git ntp psmisc python3-pytest

ENV SRCDIR /usr/local/src
ENV INSTDIR oidf
ENV SUBDIR ${SRCDIR}/${INSTDIR}/oidc_op

WORKDIR ${SRCDIR}

ENV VERSION_OTEST   tags/v0.7.1
ENV VERSION_FEDOIDC tags/0.4.0
ENV VERSION_PYOIDC  tags/v0.10.0
#
# TEMPORARY
#
RUN git clone https://github.com/OpenIDC/pyoidc.git
<<<<<<< HEAD
RUN cd pyoidc && git checkout ${VERSION_PYOIDC} -b temp-patch
=======
RUN cd pyoidc && git checkout tags/v0.12.0 -b temp-patch
>>>>>>> 3f2c1b41
COPY docker/op_test/pyoidc.patch pyoidc.patch
RUN cd pyoidc && patch -p1 < ../pyoidc.patch
RUN cd pyoidc &&  python3 setup.py install
#
# TEMPORARY
#

RUN git clone https://github.com/openid-certification/otest.git
RUN cd otest && git checkout ${VERSION_OTEST} && cd -
RUN cd otest && python3 setup.py install && cd -

RUN git clone https://github.com/OpenIDC/fedoidc.git
RUN cd fedoidc && git checkout ${VERSION_FEDOIDC} && cd -
RUN cd fedoidc && python3 setup.py install && cd -

RUN mkdir oidctest
COPY . ${SRCDIR}/oidctest/
RUN cd oidctest && python3 setup.py install && cd -
RUN cd oidctest/tests && python3 -m pytest -x && cd -

RUN oidc_setup.py ${SRCDIR}/oidctest ${INSTDIR}
COPY docker/op_test/cert.pem ${SUBDIR}/certs/
COPY docker/op_test/key.pem ${SUBDIR}/certs/
COPY docker/op_test/config.py ${SUBDIR}/
COPY docker/op_test/tt_config.py ${SUBDIR}/

COPY docker/op_test/https%3A%2F%2Fop%3A4433 ${SUBDIR}/entities/https%3A%2F%2Fop%3A4433
COPY docker/op_test/assigned_ports.json ${SUBDIR}/
COPY docker/op_test/my_jwks_60003.json ${SUBDIR}/static/jwks_60003.json

COPY docker/op_test/run.sh ${SUBDIR}/

WORKDIR ${SUBDIR}
ENTRYPOINT ["./run.sh"]<|MERGE_RESOLUTION|>--- conflicted
+++ resolved
@@ -12,18 +12,14 @@
 
 WORKDIR ${SRCDIR}
 
-ENV VERSION_OTEST   tags/v0.7.1
+ENV VERSION_OTEST   tags/v0.7.2
 ENV VERSION_FEDOIDC tags/0.4.0
-ENV VERSION_PYOIDC  tags/v0.10.0
+ENV VERSION_PYOIDC  tags/v0.12.0
 #
 # TEMPORARY
 #
 RUN git clone https://github.com/OpenIDC/pyoidc.git
-<<<<<<< HEAD
 RUN cd pyoidc && git checkout ${VERSION_PYOIDC} -b temp-patch
-=======
-RUN cd pyoidc && git checkout tags/v0.12.0 -b temp-patch
->>>>>>> 3f2c1b41
 COPY docker/op_test/pyoidc.patch pyoidc.patch
 RUN cd pyoidc && patch -p1 < ../pyoidc.patch
 RUN cd pyoidc &&  python3 setup.py install

FROM ubuntu:16.04
MAINTAINER hans.zandbelt@oidf.org

RUN apt-get clean && apt-get --fix-missing update
RUN apt-get update && apt-get install -y python3-pip
RUN apt-get update && apt-get install -y build-essential libssl-dev libffi-dev python3-dev
RUN apt-get update && apt-get install -y git ntp psmisc python3-pytest

ENV SRCDIR /usr/local/src
ENV INSTDIR oidf
ENV SUBDIR ${SRCDIR}/${INSTDIR}/oidc_op

WORKDIR ${SRCDIR}

ENV VERSION_OTEST   tags/v0.7.2
ENV VERSION_FEDOIDC tags/0.4.0
ENV VERSION_PYOIDC  tags/v0.12.0
#
# TEMPORARY
#
RUN git clone https://github.com/OpenIDC/pyoidc.git
<<<<<<< HEAD
RUN cd pyoidc && git checkout ${VERSION_PYOIDC} -b temp-patch
=======
RUN cd pyoidc && git fetch origin && git checkout tags/v0.12.0 -b temp-patch
>>>>>>> e9fa078e
COPY docker/op_test/pyoidc.patch pyoidc.patch
RUN cd pyoidc && patch -p1 < ../pyoidc.patch
RUN cd pyoidc &&  python3 setup.py install
#
# TEMPORARY
#

RUN git clone https://github.com/openid-certification/otest.git
RUN cd otest && git checkout ${VERSION_OTEST} && cd -
RUN cd otest && python3 setup.py install && cd -

RUN git clone https://github.com/OpenIDC/fedoidc.git
RUN cd fedoidc && git checkout ${VERSION_FEDOIDC} && cd -
RUN cd fedoidc && python3 setup.py install && cd -

RUN mkdir oidctest
COPY . ${SRCDIR}/oidctest/
RUN cd oidctest && python3 setup.py install && cd -
RUN cd oidctest/tests && python3 -m pytest -x && cd -

RUN oidc_setup.py ${SRCDIR}/oidctest ${INSTDIR}
COPY docker/op_test/cert.pem ${SUBDIR}/certs/
COPY docker/op_test/key.pem ${SUBDIR}/certs/
COPY docker/op_test/config.py ${SUBDIR}/
COPY docker/op_test/tt_config.py ${SUBDIR}/

COPY docker/op_test/https%3A%2F%2Fop%3A4433 ${SUBDIR}/entities/https%3A%2F%2Fop%3A4433
COPY docker/op_test/assigned_ports.json ${SUBDIR}/
COPY docker/op_test/my_jwks_60003.json ${SUBDIR}/static/jwks_60003.json

COPY docker/op_test/run.sh ${SUBDIR}/

WORKDIR ${SUBDIR}
ENTRYPOINT ["./run.sh"]<|MERGE_RESOLUTION|>--- conflicted
+++ resolved
@@ -19,11 +19,7 @@
 # TEMPORARY
 #
 RUN git clone https://github.com/OpenIDC/pyoidc.git
-<<<<<<< HEAD
-RUN cd pyoidc && git checkout ${VERSION_PYOIDC} -b temp-patch
-=======
-RUN cd pyoidc && git fetch origin && git checkout tags/v0.12.0 -b temp-patch
->>>>>>> e9fa078e
+RUN cd pyoidc && git fetch origin && git checkout ${VERSION_PYOIDC} -b temp-patch
 COPY docker/op_test/pyoidc.patch pyoidc.patch
 RUN cd pyoidc && patch -p1 < ../pyoidc.patch
 RUN cd pyoidc &&  python3 setup.py install

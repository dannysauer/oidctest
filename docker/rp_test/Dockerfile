--- conflicted
+++ resolved
@@ -12,15 +12,8 @@
 
 WORKDIR ${SRCDIR}
 
-<<<<<<< HEAD
-ENV VERSION_OTEST   tags/v0.7.3
+ENV VERSION_OTEST   tags/v0.7.4
 ENV VERSION_FEDOIDC tags/0.5.0
-=======
-#ENV PYOIDC_VERSION=tags/v0.14.0
-#RUN git clone https://github.com/OpenIDC/pyoidc.git
-#RUN cd pyoidc && git fetch origin && git checkout ${PYOIDC_VERSION} -b temp
-#RUN cd pyoidc && python3 setup.py install
->>>>>>> 13948bfd
 
 RUN git clone https://github.com/openid-certification/otest.git
 RUN cd otest && git fetch origin && git checkout ${VERSION_OTEST} && cd -

#Use RPtest

The RP test tool is designed to test OpenID Connect RP libraries. It is not for
testing websites that uses OpenID Connect for authentication and access control
purposes.

That does not mean that it completely impossible to test a website, but that
has not been the target for this tool.

##It is all in the URL
We had the choice to either run a number of OpenID Connect providers (OPs) each
with a different configuration or just run one but then have some way of
telling it what is expected from it. We chose the later.
For the RP to be able to tell the OP what to do it uses a specially crafted url
path.

The basic format of the path is: ``
/<`id`_>/<`signalg`_>/<`encalg`_>/<`behavior`_>/<`claims`_>/<`endpoint`_>
``

The absence of a specification is marked with a underscore ('_'). The id MUST
be present!!

###URL parts:

In this section the different parts of the URL is explained

####id
The ID should be selected by the one testing the RP. This identifier will the be used to access the
logs of a specific test run.

In order to access the logs use the path: ``
/log/<RP IP-address>/<id>
`

| | |
|------------------|-------------|
|RP IP-address     |The IP-address of the host from which the tester runs her tests|
|id                |ID selected by the one testing the RP|

####signalg
Specifies which algorithm that the OP should use for signing JWTs, this algorithm is use
for all signing. So it will for instance be used both for id_token and user
info signing. A typical value would be RSA256.

If possible this information should be specifies while doing the dynamic client registration.
But if the RP only supports static client registration you need to modify the URL path.

####encalg
The encryption algorithms used, this is actually a tuple. The encryption alg
and the encryption enc algorithms. The tuple are joined by a ':' so a typical
value could be RSA1_5: A128CBC-HS256.

If possible this information should be specifies while doing the dynamic client registration.
But if the RP only supports static client registration you need to modify the URL path.

####behavior
This is about getting the OP to behave in different ways, presently these are
<<<<<<< HEAD
defined: | |  |
=======
defined:

| | |
>>>>>>> efa528de
|--------|--------|
|ath     |the at_hash is incorrect|
|aud     |ID Token with invalid aud|
|ch      |the c_hash is incorrect|
|iat     |ID Token without iat claim|
|idts    |the id_token signature is invalid|
|issi    |the id_token iss value is not the same as the provider info issuer|
|isso    |the provider info issuer is not the same as the discovery url|
|itsub   |ID Token without sub claim|
|kmm     |signing/encryption with a key the RP doesn't have access to|
|nonce   |the nonce value returned is not the same as the received|
|state   |the state value returned is not the same as the received|
|uisub   |invalid subject|
|rotsig  |Rotate signing keys|
|rotenc  |Rotate encryption keys|

####claims
The three possible claims types are: * normal
* aggregated
* distributed

####endpoint
The provider endpoint to which the different request are made.

**URL example 1**

``
rp-01/_/_/_/normal/authorization_endpoint
``
1. The log file will be named 'log/<remote_address>/**rp-01**
1. No signing of any item
1. No encryption of any item
1. No intentional errors
1. **Normal** userinfo claims
1. Making a request to **authorization_endpoint**

**URL example 2**

``
rp-01/RS256/_/isso/normal/token_endpoint
``

1. The log file will be named 'log/<remote_address>/**rp-01**
1. IdToken will be signed using the **RS256** algorithm
1. No encryption of any item
1. The **isso** value will not be the same as the provider info issuer previously returned
1. **Normal** userinfo claims
1. Making a request to **token_endpoint**

##Before you start testing

* If the RP doesn't support dynamic discovery all the endpoints end other necessary OP configurations could be found below
* If the application doesn't support dynamic client registrations the path needs to be modified in order to request different signing and encryption algorithms, see `signalg`_ and `encalg`_
* Some tests assumes that incorrect data is returned by the OP, see `errtype`_


###OP configurations: The configuration for the RP certification service.

| |  |
|--------|--------|
|acr_values_supported                                    |PASSWORD|
|subject_types_supported                                 | public  |
|                                                        |pairwise|
|request_parameter_supported                             |true|
|userinfo_signing_alg_values_supported                   |ES512|
|                                                        |PS521|
|                                                        |ES512|
|                                                        |PS521|
|                                                        |RS512|
|                                                        |HS512|
|                                                        |PS384|
|                                                        |RS256|
|                                                        |ES384|
|                                                        |HS256|
|                                                        |HS384|
|                                                        |PS256|
|                                                        |none|
|                                                        |ES256|
|                                                        |RS384|
|claims_supported                                        |profile|
|                                                        |family_name|
|                                                        |phone_number|
|                                                        |email_verified|
|                                                        |middle_name|
|                                                        |name|
|                                                        |phone_number_verified|
|                                                        |picture|
|                                                        |locale|
|                                                        |gender|
|                                                        |zoneinfo|
|                                                        |preferred_username|
|                                                        |updated_at|
|                                                        |birthdate|
|                                                        |website|
|                                                        |given_name|
|                                                        |address|
|                                                        |nickname|
|                                                        |email|
|                                                        |sub|
|issuer                                                  |https: //rp.certification.openid.net:8080/id/_/_/_/normal/|
|endsession_endpoint                                     |https: //rp.certification.openid.net:8080/id/_/_/_/normal/endsession|
|id_token_encryption_enc_values_supported                |* A128CBC-HS256|
|                                                        |A256CBC-HS512|
|                                                        |A192CBC-HS384|
|                                                        |A128GCM|
|                                                        |A256GCM|
|                                                        |A192GCM|
|require_request_uri_registration                        |true|
|grant_types_supported                                   |authorization_code|
|                                                        |implicit|
|                                                        |urn: ietf: params: oauth: grant-type: jwt-bearer|
|token_endpoint                                          |https: //rp.certification.openid.net:8080/id/_/_/_/normal/token|
|request_uri_parameter_supported                         |true|
|version                                                 |3.0|
|registration_endpoint                                   |https: //rp.certification.openid.net:8080/id/_/_/_/normal/registration|
|response_modes_supported                                |query|
|                                                        |fragment|
|                                                        |form_post|
|jwks_uri                                                |https: //rp.certification.openid.net:8080/static/jwk.json|
|userinfo_encryption_alg_values_supported                |RSA1_5|
|                                                        |RSA-OAEP|
|                                                        |A128KW|
|                                                        |A192KW|
|                                                        |A256KW|
|                                                        |ECDH-ES|
|                                                        |ECDH-ES+A128KW|
|                                                        |ECDH-ES+A192KW|
|                                                        |ECDH-ES+A256KW|
|scopes_supported                                        |profile|
|                                                        |openid|
|                                                        |offline_access|
|                                                        |phone|
|                                                        |address|
|                                                        |email|
|                                                        |openid|
|token_endpoint_auth_methods_supported                   |client_secret_post|
|                                                        |client_secret_basic|
|                                                        |client_secret_jwt|
|                                                        |private_key_jwt|
|userinfo_encryption_enc_values_supported                |A128CBC-HS256|
|                                                        |A192CBC-HS384|
|                                                        |A256CBC-HS512|
|                                                        |A128GCM|
|                                                        |A192GCM|
|                                                        |A256GCM|
|id_token_signing_alg_values_supported                   |ES512|
|                                                        |PS521|
|                                                        |RS512|
|                                                        |HS512|
|                                                        |PS384|
|                                                        |RS256|
|                                                        |ES384|
|                                                        |HS256|
|                                                        |HS384|
|                                                        |PS256|
|                                                        |none|
|                                                        |ES256|
|                                                        |RS384|
|request_object_encryption_enc_values_supported          |A128CBC-HS256|
|                                                        |A192CBC-HS384|
|                                                        |A256CBC-HS512|
|                                                        |A128GCM|
|                                                        |A192GCM|
|                                                        |A256GCM|
|claims_parameter_supported                              |true|
|token_endpoint_auth_signing_alg_values_supported        |ES512|
|                                                        |PS521|
|                                                        |RS512|
|                                                        |HS512|
|                                                        |PS384|
|                                                        |RS256|
|                                                        |ES384|
|                                                        |HS256|
|                                                        |HS384|
|                                                        |PS256|
|                                                        |ES256|
|                                                        |RS384|
|userinfo_endpoint                                       |https: //rp.certification.openid.net:8080/id/_/_/_/normal/userinfo|
|request_object_signing_alg_values_supported             |ES512|
|                                                        |PS521|
|                                                        |RS512|
|                                                        |HS512|
|                                                        |RS256|
|                                                        |PS384|
|                                                        |ES384|
|                                                        |HS256|
|                                                        |HS384|
|                                                        |PS256|
|                                                        |none|
|                                                        |ES256|
|                                                        |RS384|
|request_object_encryption_alg_values_supported          |RSA1_5|
|                                                        |RSA-OAEP||
|                                                        |A128KW|
|                                                        |A192KW|
|                                                        |A256KW|
|                                                        |ECDH-ES|
|                                                        |ECDH-ES+A128KW|
|                                                        |ECDH-ES+A192KW|
|                                                        |ECDH-ES+A256KW|
|response_types_supported                                |code|
|                                                        |token|
|                                                        |id_token|
|                                                        |code token|
|                                                        |code id_token|
|                                                        |id_token token|
|                                                        |code token id_token|
|id_token_encryption_alg_values_supported                |RSA1_5|
|                                                        |RSA-OAEP|
|                                                        |A128KW|
|                                                        |A192KW|
|                                                        |A256KW|
|                                                        |ECDH-ES|
|                                                        |ECDH-ES+A128KW|
|                                                        |ECDH-ES+A192KW|
|                                                        |ECDH-ES+A256KW|
|authorization_endpoint                                  |https: //rp.certification.openid.net:8080/id/_/_/_/normal/authorization|
|claim_types_supported                                   |normal|
|                                                        |aggregated|
|                                                        |distributed|<|MERGE_RESOLUTION|>--- conflicted
+++ resolved
@@ -56,13 +56,10 @@
 
 ####behavior
 This is about getting the OP to behave in different ways, presently these are
-<<<<<<< HEAD
 defined: | |  |
-=======
 defined:
 
 | | |
->>>>>>> efa528de
 |--------|--------|
 |ath     |the at_hash is incorrect|
 |aud     |ID Token with invalid aud|
